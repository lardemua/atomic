--- conflicted
+++ resolved
@@ -152,23 +152,15 @@
         - '{{ dataset_path }}/atom_calibration.json'
         - '/tmp/optimized.urdf.xacro'
 
-<<<<<<< HEAD
-    - name: "nig0.03_0.020"
-      cmd: "{{ cmd_prefix }} -csf 'lambda name: int(name)<1' -nig 0.03 0.020 -ss 1"
-      files_to_collect:
-        - '{{ dataset_path }}/atom_calibration.json'
-        -  '/tmp/optimized.urdf.xacro'
-
-    - name: "7_collections"
-      cmd: "{{ cmd_prefix }} -csf 'lambda name: int(name)<7' -nig 0.03 0.020 -ss 1"
-      files_to_collect:
-        - '{{ dataset_path }}/atom_calibration.json'
-        -  '/tmp/optimized.urdf.xacro'
-=======
 
 #    - name: "nig0.03_0.020"
 #      cmd: "{{ cmd_prefix }} -csf 'lambda name: int(name)<1' -nig 0.03 0.020 -ss 1"
 #      files_to_collect:
 #        - '{{ dataset_path }}/atom_calibration.json'
 #        -  '/tmp/optimized.urdf.xacro'
->>>>>>> cbf6169c
+
+    - name: "7_collections"
+      cmd: "{{ cmd_prefix }} -csf 'lambda name: int(name)<7' -nig 0.03 0.020 -ss 1"
+      files_to_collect:
+        - '{{ dataset_path }}/atom_calibration.json'
+        -  '/tmp/optimized.urdf.xacro'