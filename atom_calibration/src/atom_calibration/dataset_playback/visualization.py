--- conflicted
+++ resolved
@@ -475,50 +475,7 @@
                                   rgba=rgba, skip_links=immovable_links)
             markers.markers.extend(m.markers)
 
-            # add a ghost (low alpha) robot marker at the initial pose
-<<<<<<< HEAD
-            if args['initial_pose_ghost']:
-                rgba = [.1, .1, .8, 0.1]  # best color we could find
-                # Draw immovable links
-                m = urdfToMarkerArray(xml_robot, frame_id_prefix=genCollectionPrefix(collection_key, ''),
-                                      frame_id_suffix=generateName(
-                    '', suffix='ini'),
-                    namespace=generateName(
-                    'immovabl', suffix='ini'),
-                    rgba=rgba, skip_links=movable_links)
-                markers.markers.extend(m.markers)
-
-                # Draw movable links
-                for collection_key, collection in dataset['collections'].items():
-                    m = urdfToMarkerArray(xml_robot, frame_id_prefix=genCollectionPrefix(collection_key, ''),
-                                          frame_id_suffix=generateName(
-                        '', suffix='ini'),
-                        namespace=generateName(
-                        collection_key, suffix='ini'),
-                        rgba=rgba, skip_links=immovable_links)
-                    markers.markers.extend(m.markers)
-=======
-            # if args['initial_pose_ghost']:
-            #     rgba = [.1, .1, .8, 0.1]  # best color we could find
-            #     # Draw immovable links
-            #     m = urdfToMarkerArray(xml_robot, frame_id_prefix=genCollectionPrefix(collection_key, ''),
-            #                           frame_id_suffix=generateName(
-            #                               '', suffix='ini'),
-            #                           namespace=generateName(
-            #                               'immovabl', suffix='ini'),
-            #                           rgba=rgba, skip_links=movable_links)
-            #     markers.markers.extend(m.markers)
-            #
-            #     # Draw movable links
-            #     for collection_key, collection in dataset['collections'].items():
-            #         m = urdfToMarkerArray(xml_robot, frame_id_prefix=genCollectionPrefix(collection_key, ''),
-            #                               frame_id_suffix=generateName(
-            #                                   '', suffix='ini'),
-            #                               namespace=generateName(
-            #                                   collection_key, suffix='ini'),
-            #                               rgba=rgba, skip_links=immovable_links)
-            #         markers.markers.extend(m.markers)
->>>>>>> c4984c5c
+           
 
     graphics['ros']['robot_mesh_markers'] = markers
 
