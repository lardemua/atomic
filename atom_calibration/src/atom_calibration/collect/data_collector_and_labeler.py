# stdlib
import copy
import json
import os
import time
import getpass
from datetime import datetime, date

import numpy as np
from atom_core.utilities import atomError
import tf2_ros
import yaml
import atom_core.config_io
import atom_core.dataset_io

# 3rd-party
import rospy
import atom_msgs.srv
import tf
from matplotlib import cm
from cv_bridge import CvBridge
from colorama import Style, Fore
from interactive_markers.menu_handler import *
from rospy_message_converter import message_converter
from tf.listener import TransformListener
from sensor_msgs.msg import *
from urdf_parser_py.urdf import URDF

# local packages
from atom_core.naming import generateKey
from atom_core.ros_utils import printRosTime, getMaxTimeDelta, getMaxTime, getAverageTime
from atom_core.config_io import execute, loadConfig
from atom_core.xacro_io import readXacroFile
from atom_calibration.collect.interactive_data_labeler import InteractiveDataLabeler
from atom_calibration.collect.configurable_tf_listener import ConfigurableTransformListener
from sensor_msgs.msg import JointState


class DataCollectorAndLabeler:

    def __init__(self, args, server, menu_handler):

        self.output_folder = atom_core.config_io.resolvePath(args['output_folder'])

        if os.path.exists(self.output_folder) and not args['overwrite']:  # dataset path exists, abort
            print('\n' + Fore.RED + 'Error: Dataset ' + self.output_folder +
                  ' exists.\nIf you want to replace it add a "--overwrite" flag.' + Style.RESET_ALL + '\n')
            rospy.signal_shutdown()

        elif os.path.exists(self.output_folder) and args['overwrite']:  # move existing path to a backup location
            now = datetime.now()
            dt_string = now.strftime("%Y-%m-%d-%H-%M-%S")
            basename = os.path.basename(self.output_folder)
            backup_folder = '/tmp/' + basename + '_' + dt_string

            time.sleep(2)
            print('\n\nWarning: Dataset ' + Fore.YELLOW + self.output_folder + Style.RESET_ALL +
                  ' exists.\nMoving it to temporary folder: ' + Fore.YELLOW + backup_folder +
                  '\nThis will be deleted after a system reboot! If you want to keep it, copy the folder to some other location.' + Style.RESET_ALL + '\n\n')
            time.sleep(2)

            execute('mv ' + self.output_folder + ' ' + backup_folder, verbose=True)
            os.makedirs(self.output_folder, exist_ok=False)  # Create the folder empty

        elif not os.path.exists(self.output_folder):
            os.makedirs(self.output_folder, exist_ok=False)  # Create the folder

        self.listener = TransformListener()
        self.tf_buffer = tf2_ros.Buffer()
        self.listener_2 = ConfigurableTransformListener(self.tf_buffer,
                                                        tf_topic='tf',
                                                        tf_static_topic='tf_static')

        # Add special transform listener to get ground truth tfs
        self.tf_buffer_ground_truth = tf2_ros.Buffer()
        self.listener_ground_truth = ConfigurableTransformListener(self.tf_buffer_ground_truth,
                                                                   tf_topic='tf_ground_truth',
                                                                   tf_static_topic='tf_static_ground_truth')

        self.sensors = {}
        self.sensor_labelers = {}
        self.server = server
        self.menu_handler = menu_handler
        self.data_stamp = 0
        self.timestamp = ""
        self.date = ""
        self.user = ""
        self.collections = {}
        self.additional_data = {}
        self.metadata = {}
        self.bridge = CvBridge()
<<<<<<< HEAD

        self.dataset_version = "2.2"
=======
        self.dataset_version = "2.3"  # included joint calibration
>>>>>>> 2b9213f8
        self.collect_ground_truth = None
        self.last_joint_state_msg = None


        # print(args['calibration_file'])
        self.config = loadConfig(args['calibration_file'])
        if self.config is None:
            sys.exit(1)  # loadJSON should tell you why.

        self.world_link = self.config['world_link']

        # Create a colormap so that we have one color per sensor
        self.cm_sensors = cm.Pastel2(np.linspace(0, 1, len(self.config['sensors'].keys())))

        # Reading the xacro
        self.dataset_name = self.output_folder.split('/')[-1]
        description_file, _, _ = atom_core.config_io.uriReader(self.config['description_file'])

        # Must first convert to urdf, if it is a xacro
        urdf_file = '/tmp/description.urdf'
        if os.path.exists(urdf_file):
            # print('Deleting temporary file ' + urdf_file)
            os.remove(urdf_file)

        print('Parsing description file ' + Fore.BLUE + description_file + Style.RESET_ALL)
        xacro_cmd = 'xacro ' + description_file + ' -o ' + urdf_file
        atom_core.config_io.execute(xacro_cmd, verbose=True)  # create tmp urdf file

        if not os.path.exists(urdf_file):
            atomError('Could not parse description file ' + Fore.BLUE + description_file + Style.RESET_ALL + '\nYou must manually run command:\n' +
                      Fore.BLUE + xacro_cmd + Style.RESET_ALL + '\nand fix the problem before configuring your calibration package.')

        self.urdf_description = URDF.from_xml_file(urdf_file)  # read the urdf file

        # Check if there is ground truth information, i.e. messages on topics /tf_ground_truth and /tf_static_ground_truth
        print("Checking the existence of ground truth data, waiting for one msg on topic " +
              Fore.BLUE + '/tf_ground_truth' + Style.RESET_ALL, end='')
        try:
            msg = rospy.wait_for_message('tf_ground_truth', rospy.AnyMsg, 1)
            print('... received!\n' + Fore.GREEN +
                  'Recording ground truth data from topics /tf_ground_truth and /tf_static_ground_truth' + Style.RESET_ALL)
        except:
            print('... not received!\n' + Fore.YELLOW + 'Assuming there is no ground truth information.' + Style.RESET_ALL)
            self.collect_ground_truth = False
        else:
            self.collect_ground_truth = True

        # Setup joint_state message subscriber
        self.subscriber_joint_states = rospy.Subscriber(
            '/joint_states', JointState, self.callbackReceivedJointStateMsg, queue_size=1)

        # Add sensors
        print(Fore.BLUE + 'Sensors:' + Style.RESET_ALL)
        print('Number of sensors: ' + str(len(self.config['sensors'])))

        # Go through the sensors in the calib config.
        sensor_idx = 0
        for sensor_key, value in self.config['sensors'].items():

            # Create a dictionary that describes this sensor
            sensor_dict = {'_name': sensor_key, 'modality': value['modality'], 'parent': value['link'],
                           'calibration_parent': value['parent_link'],
                           'calibration_child': value['child_link']}

            # TODO replace by utils function
            print("Waiting for message " + value['topic_name'] + ' ...')
            msg = rospy.wait_for_message(value['topic_name'], rospy.AnyMsg)
            print('... received!')
            connection_header = msg._connection_header['type'].split('/')
            ros_pkg = connection_header[0] + '.msg'
            msg_type = connection_header[1]
            print('Topic ' + value['topic_name'] + ' has type ' + msg_type)
            sensor_dict['topic'] = value['topic_name']
            sensor_dict['msg_type'] = msg_type
            modality = value['modality']

            # If topic contains a message type then get a camera_info message to store along with the sensor data
            if modality == 'rgb' or modality == 'depth':  # if it is an image must get camera_info
                sensor_dict['camera_info_topic'] = os.path.dirname(sensor_dict['topic']) + '/camera_info'
                from sensor_msgs.msg import CameraInfo
                print('Waiting for camera_info message on topic ' + sensor_dict['camera_info_topic'] + ' ...')
                camera_info_msg = rospy.wait_for_message(sensor_dict['camera_info_topic'], CameraInfo)
                print('... received!')
                from rospy_message_converter import message_converter
                sensor_dict['camera_info'] = message_converter.convert_ros_message_to_dictionary(camera_info_msg)
                # sensor_dict['camera_info_msg'] = camera_info_msg
                # print(camera_info_msg)

            # Get the kinematic chain form world_link to this sensor's parent link
            now = rospy.Time()
            print('Waiting for transformation from ' + value['link'] + ' to ' + self.world_link)
            self.listener.waitForTransform(value['link'], self.world_link, now, rospy.Duration(5))
            print('... received!')
            chain = self.listener.chain(value['link'], now, self.world_link, now, self.world_link)

            chain_list = []
            for parent, child in zip(chain[0::], chain[1::]):
                key = generateKey(parent, child)
                chain_list.append({'key': key, 'parent': parent, 'child': child})

            sensor_dict['chain'] = chain_list  # Add to sensor dictionary
            self.sensors[sensor_key] = sensor_dict

            print('config = ' + str(self.config))

            label_data = True
            if not args['skip_sensor_labeling'] is None:
                if args['skip_sensor_labeling'](sensor_key):  # use the lambda expression csf
                    label_data = False
            sensor_labeler = InteractiveDataLabeler(self.server, self.menu_handler, sensor_dict,
                                                    args['marker_size'], self.config['calibration_pattern'],
                                                    color=tuple(self.cm_sensors[sensor_idx, :]), label_data=label_data)

            self.sensor_labelers[sensor_key] = sensor_labeler

            print('Setup for sensor ' + sensor_key + ' is complete.')
            print(Fore.BLUE + sensor_key + Style.RESET_ALL + ':\n' + str(sensor_dict))
            sensor_idx += 1

        # Additional data loop
        if 'additional_data' in self.config:
            for description, value in self.config['additional_data'].items():
                data_dict = {'_name': description, 'modality': value['modality'], 'parent': value['link'],
                             'calibration_parent': value['parent_link'], 'calibration_child': value['child_link']}

                print("Waiting for message " + value['topic_name'] + ' ...')
                msg = rospy.wait_for_message(value['topic_name'], rospy.AnyMsg)
                print('... received!')
                connection_header = msg._connection_header['type'].split('/')
                msg_type = connection_header[1]
                print('Topic ' + value['topic_name'] + ' has type ' + msg_type)
                data_dict['topic'] = value['topic_name']
                data_dict['msg_type'] = msg_type

                sensor_labeler = InteractiveDataLabeler(self.server, self.menu_handler, data_dict,
                                                        args['marker_size'], self.config['calibration_pattern'],
                                                        label_data=False)

                self.sensor_labelers[description] = sensor_labeler
                self.additional_data[description] = data_dict

        # Defining metadata
        dataset_name = self.output_folder.split('/')[-1]
        robot_description_file, _, _ = atom_core.config_io.uriReader(self.config['description_file'])
        robot_description = readXacroFile(robot_description_file)
                
        if 'package_name' not in self.config:
            self.config['package_name'] = robot_description.name + "_calibration"

        self.metadata = {"timestamp": str(time.time()), "date": time.ctime(time.time()), "user": getpass.getuser(),
                         'version': self.dataset_version, 'robot_name': robot_description.name,
                         'dataset_name': dataset_name, 'package_name': self.config['package_name']}


        self.abstract_transforms = self.getAllAbstractTransforms()
        # print("abstract_transforms = " + str(self.abstract_transforms))

        # Add service to make the dataset json available
        self.service_get_dataset = rospy.Service('~get_dataset',
                                                 atom_msgs.srv.GetDataset,
                                                 self.callbackGetDataset)
        # Add service to save a new collection
        self.service_save_collection = rospy.Service('~save_collection',
                                                     atom_msgs.srv.SaveCollection,
                                                     self.callbackSaveCollection)

        # Add service to delete a new collection
        self.service_delete_collection = rospy.Service('~delete_collection',
                                                       atom_msgs.srv.DeleteCollection,
                                                       self.callbackDeleteCollection)

    def callbackReceivedJointStateMsg(self, msg):
        # print('Received joint state msg ' + str(msg))
        # TODO does not work if not all joints are published always in every joint_state_msg
        self.last_joint_state_msg = msg

    def callbackDeleteCollection(self, request):
        print('callbackDeleteCollection service called')

        try:  # make sure we can convert the collection_name to int
            collection_name_int = int(request.collection_name)
        except ValueError as verr:  # do job to handle: s does not contain anything convertible to int
            response = atom_msgs.srv.DeleteCollectionResponse()
            response.success = False
            response.message = 'Failure. Cannot convert collection ' + request.collection_name + ' to string.'
            return response
        except Exception as ex:  # do job to handle: Exception occurred while converting to int
            response = atom_msgs.srv.DeleteCollectionResponse()
            response.success = False
            response.message = 'Failure. Cannot convert collection ' + request.collection_name + ' to string.'

        # Lock the semaphore for all labelers
        self.lockAllLabelers()
        response = atom_msgs.srv.DeleteCollectionResponse()
        if collection_name_int in self.collections.keys():
            del self.collections[collection_name_int]
            response.success = True
            response.message = 'Collection ' + request.collection_name + ' deleted'

            # Save new dataset to json file
            D = {'sensors': self.sensors, 'additional_sensor_data': self.additional_data,
                 'collections': self.collections, 'calibration_config': self.config}
            output_file = self.output_folder + '/dataset.json'
            atom_core.dataset_io.saveResultsJSON(output_file, D)

            print(Fore.YELLOW + 'Deleted collection ' + request.collection_name + Style.RESET_ALL)
        else:
            print('Failure. Collection ' + request.collection_name + ' does not exist.')
            response.success = False
            response.message = 'Failure. Collection ' + request.collection_name + ' does not exist.'

        print(self.collections.keys())
        self.unlockAllLabelers()

        return response

    def callbackSaveCollection(self, request):
        print('callbackSaveCollection service called')

        # Call internal save collection
        self.saveCollection()

        response = atom_msgs.srv.SaveCollectionResponse()
        response.success = True
        response.message = "Collection saved"
        return response

    def callbackGetDataset(self, request):
        print('callbackGetDataset service called')

        dataset_file = self.output_folder + '/dataset.json'
        try:
            file = open(dataset_file, 'r')
            dataset_stream = file.read()
            success = True
        except:
            dataset_stream = ''
            success = False

        response = atom_msgs.srv.GetDatasetResponse()
        response.dataset_json = dataset_stream
        response.success = success
        return response

    def getTransforms(self, abstract_transforms, buffer, time=None):
        transforms_dict = {}  # Initialize an empty dictionary that will store all the transforms for this data-stamp

        if time is None:
            time = rospy.Time.now()

        for ab in abstract_transforms:  # Update all transformations

            transf = buffer.lookup_transform(ab['parent'], ab['child'], time)
            trans = [transf.transform.translation.x, transf.transform.translation.y, transf.transform.translation.z]
            quat = [transf.transform.rotation.x,
                    transf.transform.rotation.y,
                    transf.transform.rotation.z,
                    transf.transform.rotation.w]

            key = generateKey(ab['parent'], ab['child'])
            transforms_dict[key] = {'trans': trans, 'quat': quat, 'parent': ab['parent'], 'child': ab['child']}

        return transforms_dict

    def lockAllLabelers(self):
        for sensor_name, sensor in self.sensors.items():
            self.sensor_labelers[sensor_name].lock.acquire()
        print("Locked all labelers ")

    def unlockAllLabelers(self):
        for sensor_name, sensor in self.sensors.items():
            self.sensor_labelers[sensor_name].lock.release()
        print("Unlocked all labelers ")

    def getLabelersTimeStatistics(self):
        stamps = []  # a list of the several time stamps of the stored messages
        for sensor_name, sensor in self.sensors.items():
            stamps.append(copy.deepcopy(self.sensor_labelers[sensor_name].msg.header.stamp))

        max_delta = getMaxTimeDelta(stamps)
        # TODO : this is because of Andre's bag file problem. We should go back to the getAverageTime
        average_time = getAverageTime(stamps)  # For looking up transforms use average time of all sensor msgs
        # average_time = getMaxTime(stamps)  # For looking up transforms use average time of all sensor msgs

        print('Times:')
        for stamp, sensor_name in zip(stamps, self.sensors):
            printRosTime(stamp, prefix=sensor_name + ': ')

        return stamps, average_time, max_delta

    def saveCollection(self):

        # --------------------------------------
        # collect sensor data and labels (images, laser scans, etc)
        # --------------------------------------

        # Lock the semaphore for all labelers
        self.lockAllLabelers()

        # Analyze message time stamps and decide if collection can be stored
        stamps, average_time, max_delta = self.getLabelersTimeStatistics()

        if max_delta is not None:  # if max_delta is None (only one sensor), continue
            if max_delta.to_sec() > float(self.config['max_duration_between_msgs']):  # times are close enough?
                rospy.logwarn('Max duration between msgs in collection is ' + str(max_delta.to_sec()) +
                              '. Not saving collection.')
                self.unlockAllLabelers()
                return None
            else:  # test passed
                rospy.loginfo('Max duration between msgs in collection is ' + str(max_delta.to_sec()))

        # collect all the transforms
        print('average_time=' + str(average_time))
        transforms = self.getTransforms(self.abstract_transforms,
                                        self.tf_buffer,
                                        average_time)  # use average time of sensor msgs

        if self.collect_ground_truth:  # collect ground truth transforms
            pass
            transforms_ground_truth = self.getTransforms(self.abstract_transforms,
                                                         self.tf_buffer_ground_truth,
                                                         average_time)  # use average time of sensor msgs

        printRosTime(average_time, "Collected transforms for time ")

        # Create joint dict
        joints_dict = {}
        for config_joint_key, config_joint in self.config['joints'].items():

            # TODO should we set the position bias
            config_joint_dict = {'transform_key': None, 'position_bias': 0.0, 'position': None}

            # find joint in xacro
            found_in_urdf = False
            for urdf_joint in self.urdf_description.joints:
                if config_joint['parent_link'] == urdf_joint.parent and config_joint['child_link'] == urdf_joint.child:
                    x, y, z = urdf_joint.origin.xyz
                    roll, pitch, yaw = urdf_joint.origin.rpy
                    config_joint_dict['origin_x'] = x
                    config_joint_dict['origin_y'] = y
                    config_joint_dict['origin_z'] = z
                    config_joint_dict['origin_roll'] = roll
                    config_joint_dict['origin_pitch'] = pitch
                    config_joint_dict['origin_yaw'] = yaw

                    ax, ay, az = urdf_joint.axis
                    config_joint_dict['axis_x'] = ax
                    config_joint_dict['axis_y'] = ay
                    config_joint_dict['axis_z'] = az
                    config_joint_dict['xacro_joint_name'] = urdf_joint.name
                    config_joint_dict['xacro_joint_type'] = urdf_joint.type
                    found_in_urdf = True
                    break

            if not found_in_urdf:
                atomError('Defined joint ' + Fore.BLUE + config_joint_key + Style.RESET_ALL +
                          ' to be calibrated, but it does not exist in the urdf description. Run the calibration package configuration for more information.')

            # find joint in transforms pool
            for transform_key, transform in transforms.items():
                if config_joint['parent_link'] == transform['parent'] and config_joint['child_link'] == transform['child']:
                    config_joint_dict['transform_key'] = transform_key
                    break

            if config_joint_dict['transform_key'] is None:
                atomError('Defined joint ' + Fore.BLUE + config_joint_key + Style.RESET_ALL +
                          ' to be calibrated, but it does not exist in the transformation pool. Run the calibration package configuration for more information.')

            # Get current joint position from the joint state message
            for name, position in zip(self.last_joint_state_msg.name, self.last_joint_state_msg.position):

                if name == config_joint_key:
                    config_joint_dict['position'] = position

            if config_joint_dict['position'] is None:
                atomError('Could not get position of joint ' + Fore.BLUE + config_joint_key + Style.RESET_ALL +
                          ' from /joint_state messages.')

            joints_dict[config_joint_key] = config_joint_dict

        # joint_state_dict = message_converter.convert_ros_message_to_dictionary(self.last_joint_state_msg)

        all_sensor_data_dict = {}
        all_sensor_labels_dict = {}
        all_additional_data_dict = {}
        # metadata={}

        for sensor_key, sensor in self.sensors.items():
            print('Collecting data from ' + Fore.BLUE + sensor_key + Style.RESET_ALL + ': sensor_key')

            msg = copy.deepcopy(self.sensor_labelers[sensor_key].msg)
            labels = copy.deepcopy(self.sensor_labelers[sensor_key].labels)

            # Update the data dictionary for this data stamp
            all_sensor_data_dict[sensor['_name']] = message_converter.convert_ros_message_to_dictionary(msg)

            # Update sensor labels ---------------------------------------------
            # if sensor['msg_type'] in ['Image', 'LaserScan', 'PointCloud2']:
            #     all_sensor_labels_dict[sensor_key] = labels
            if sensor['modality'] in ['rgb', 'lidar2d', 'depth', 'lidar3d']:
                all_sensor_labels_dict[sensor_key] = labels
            else:
                raise ValueError('Unknown message type.')

        for description, sensor in self.additional_data.items():
            msg = copy.deepcopy(self.sensor_labelers[description].msg)
            all_additional_data_dict[sensor['_name']] = message_converter.convert_ros_message_to_dictionary(msg)

        collection_dict = {'data': all_sensor_data_dict, 'labels': all_sensor_labels_dict,
                           'transforms': transforms,
                           'additional_data': all_additional_data_dict, 'joints': joints_dict}
        if self.collect_ground_truth:
            collection_dict['transforms_ground_truth'] = transforms_ground_truth

        collection_key = str(self.data_stamp).zfill(3)
        self.collections[collection_key] = collection_dict
        self.data_stamp += 1

<<<<<<< HEAD
=======
        # Create metadata.
        self.metadata = {"timestamp": str(time.time()), "date": time.ctime(time.time()), "user": getpass.getuser(),
                         'version': self.dataset_version, 'robot_name': self.urdf_description.name,
                         'dataset_name': self.dataset_name}
>>>>>>> 2b9213f8

        # Save to json file.
        D = {'sensors': self.sensors, 'additional_sensor_data': self.additional_data, 'collections': self.collections,
             'calibration_config': self.config, '_metadata': self.metadata}
        output_file = self.output_folder + '/dataset.json'
        atom_core.dataset_io.saveResultsJSON(output_file, D)
        self.unlockAllLabelers()

    def getAllAbstractTransforms(self):

        # Get a list of all transforms to collect
        transforms_list = []

        rospy.sleep(0.5)
        now = rospy.Time.now()

        # Error came up in
        # https://github.com/miguelriemoliveira/agri-gaia-test/issues/1
        # Identified that this was deprecated in
        # https://answers.ros.org/question/335327/yamlload-is-deprecated-when-source-melodic_wssetupbash-is-executed/
        # Using solution from
        # https://answers.ros.org/question/347857/how-to-get-list-of-all-tf-frames-programatically/
        # all_frames = self.listener.getFrameStrings()
        frames_dict = yaml.safe_load(self.listener._buffer.all_frames_as_yaml())
        all_frames = list(frames_dict.keys())

        for frame in all_frames:
            print('Waiting for transformation from ' + frame + ' to ' + self.world_link + '(max 3 secs)')
            try:
                self.listener.waitForTransform(frame, self.world_link, now, rospy.Duration(3))
                chain = self.listener.chain(frame, now, self.world_link, now, self.world_link)
            except (tf.LookupException, tf.ConnectivityException, tf.ExtrapolationException):
                rospy.logerr('Could not get transform from ' + frame + ' to ' + self.world_link + '(max 3 secs)')
                continue

            for idx in range(0, len(chain) - 1):
                parent = chain[idx]
                child = chain[idx + 1]
                transforms_list.append({'parent': parent, 'child': child, 'key': generateKey(parent, child)})

        # https://stackoverflow.com/questions/31792680/how-to-make-values-in-list-of-dictionary-unique
        uniq_l = list(map(dict, frozenset(frozenset(i.items()) for i in transforms_list)))
        return uniq_l  # get unique values<|MERGE_RESOLUTION|>--- conflicted
+++ resolved
@@ -89,12 +89,7 @@
         self.additional_data = {}
         self.metadata = {}
         self.bridge = CvBridge()
-<<<<<<< HEAD
-
-        self.dataset_version = "2.2"
-=======
-        self.dataset_version = "2.3"  # included joint calibration
->>>>>>> 2b9213f8
+        self.dataset_version = "3.0"  # included joint calibration
         self.collect_ground_truth = None
         self.last_joint_state_msg = None
 
@@ -237,16 +232,9 @@
                 self.additional_data[description] = data_dict
 
         # Defining metadata
-        dataset_name = self.output_folder.split('/')[-1]
-        robot_description_file, _, _ = atom_core.config_io.uriReader(self.config['description_file'])
-        robot_description = readXacroFile(robot_description_file)
-                
-        if 'package_name' not in self.config:
-            self.config['package_name'] = robot_description.name + "_calibration"
-
         self.metadata = {"timestamp": str(time.time()), "date": time.ctime(time.time()), "user": getpass.getuser(),
-                         'version': self.dataset_version, 'robot_name': robot_description.name,
-                         'dataset_name': dataset_name, 'package_name': self.config['package_name']}
+                         'version': self.dataset_version, 'robot_name': self.urdf_description.name,
+                         'dataset_name': self.dataset_name, 'package_name': self.config['package_name']}
 
 
         self.abstract_transforms = self.getAllAbstractTransforms()
@@ -513,13 +501,6 @@
         self.collections[collection_key] = collection_dict
         self.data_stamp += 1
 
-<<<<<<< HEAD
-=======
-        # Create metadata.
-        self.metadata = {"timestamp": str(time.time()), "date": time.ctime(time.time()), "user": getpass.getuser(),
-                         'version': self.dataset_version, 'robot_name': self.urdf_description.name,
-                         'dataset_name': self.dataset_name}
->>>>>>> 2b9213f8
 
         # Save to json file.
         D = {'sensors': self.sensors, 'additional_sensor_data': self.additional_data, 'collections': self.collections,
