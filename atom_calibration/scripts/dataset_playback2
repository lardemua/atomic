#!/usr/bin/env python3
"""
casts an optimization problem using an atom dataset file as input. Then calibrates by running the optimization.
"""
import copy
import json
import os, math, signal, sys
import argparse, random
from functools import partial

import cv2
import getch

import numpy as np
import ros_numpy
<<<<<<< HEAD
import readchar
=======
from pynput import keyboard

>>>>>>> d5632dd6

# 3rd-party
import rospy, tf
from colorama import Fore, Style, Back
from urdf_parser_py.urdf import URDF

# own packages
import OptimizationUtils.OptimizationUtils as OptimizationUtils
import atom_core.naming
from atom_calibration.calibration.getters_and_setters import getterTransform, setterTransform, getterCameraIntrinsics, \
    setterCameraIntrinsics

from atom_core.naming import generateKey, generateName
from atom_core.utilities import waitForKeyPress, waitForKeyPress2
from atom_calibration.calibration.objective_function import getPointsInSensorAsNPArray, objectiveFunction
import atom_calibration.calibration.patterns_config as patterns
from atom_calibration.dataset_playback.visualization import setupVisualization, visualizationFunction
from atom_core.config_io import readXacroFile, uriReader
from atom_core.dataset_io import loadResultsJSON, saveResultsJSON, \
    getPointCloudMessageFromDictionary, filterCollectionsFromDataset, filterSensorsFromDataset, \
    addNoiseToInitialGuess


# global variavels

# var to select the index of the collection we want to see
global idx_collection


# -------------------------------------------------------------------------------
# --- FUNCTIONS
# -------------------------------------------------------------------------------
def signal_handler(sig, frame):
    print('Stopping optimization (Ctrl+C pressed)')
    sys.exit(0)

# function to enable change collection in RViz through the keys
def key_pressed(key, idx_max_collection, collections_list):
    global idx_collection
    
    if key == keyboard.Key.right:
        if idx_collection < idx_max_collection:
            idx_collection += 1
            print('changed selected_collection_key to ' + str(collections_list[idx_collection]))
        else:
            print(Fore.RED + 'This is the last collection!!' + Fore.RESET)
    if key == keyboard.Key.left:
        if idx_collection > 0:
            idx_collection -= 1
            print('changed selected_collection_key to ' + str(collections_list[idx_collection]))
        else:
            print(Fore.RED + 'This is the first collection!!' + Fore.RESET)
    
        

# -------------------------------------------------------------------------------
# --- MAIN
# -------------------------------------------------------------------------------
def main():
    
    # var to select the index of the collection we want to see
    global idx_collection
    
    # ---------------------------------------
    # --- Parse command line argument
    # ---------------------------------------
    
    signal.signal(signal.SIGINT, signal_handler)
    # print('Press Ctrl+C')
    # signal.pause()

    ap = argparse.ArgumentParser()
    ap = OptimizationUtils.addArguments(ap)  # OptimizationUtils arguments
    ap.add_argument("-json", "--json_file", help="Json file containing input dataset.", type=str, required=True)
    ap.add_argument("-v", "--verbose", help="Be verbose", action='store_true', default=False)
    ap.add_argument("-rv", "--ros_visualization", help="Publish ros visualization markers.", action='store_true')
    ap.add_argument("-si", "--show_images", help="shows images for each camera", action='store_true', default=False)
    ap.add_argument("-oi", "--optimize_intrinsics", help="Adds camera instrinsics to the optimization",
                    action='store_true', default=False)
    ap.add_argument("-pof", "--profile_objective_function",
                    help="Runs and prints a profile of the objective function, then exits.",
                    action='store_true', default=False)
    ap.add_argument("-sr", "--sample_residuals", help="Samples residuals", type=float, default=1)
    ap.add_argument("-ss", "--sample_seed", help="Sampling seed", type=int)
    ap.add_argument("-ajf", "--all_joints_fixed",
                    help="Assume all joints are fixed and because of that draw a single robot mesh. Overrides "
                         "automatic detection of static robot.",
                    action='store_true', default=False)
    ap.add_argument("-uic", "--use_incomplete_collections",
                    help="Remove any collection which does not have a detection for all sensors.",
                    action='store_true', default=False)
    ap.add_argument("-rpd", "--remove_partial_detections",
                    help="Remove detected labels which are only partial. Used or the Charuco.",
                    action='store_true', default=False)
    ap.add_argument("-nig", "--noisy_initial_guess", nargs=2, metavar=('translation', 'rotation'),
                    help="Percentage of noise to add to the initial guess atomic transformations set before.",
                    type=float, default=[0.0, 0.0]),
    ap.add_argument("-ssf", "--sensor_selection_function", default=None, type=lambda s: eval(s, globals()),
                    help='A string to be evaluated into a lambda function that receives a sensor name as input and '
                         'returns True or False to indicate if the sensor should be loaded (and used in the '
                         'optimization). The Syntax is lambda name: f(x), where f(x) is the function in python '
                         'language. Example: lambda name: name in ["left_laser", "frontal_camera"] , to load only '
                         'sensors left_laser and frontal_camera')
    ap.add_argument("-csf", "--collection_selection_function", default=None, type=lambda s: eval(s, globals()),
                    help='A string to be evaluated into a lambda function that receives a collection name as input and '
                         'returns True or False to indicate if the collection should be loaded (and used in the '
                         'optimization). The Syntax is lambda name: f(x), where f(x) is the function in python '
                         'language. Example: lambda name: int(name) > 5 , to load only collections 6, 7, and onward.')
    ap.add_argument("-phased", "--phased_execution", help="Stay in a loop before calling optimization, and in another "
                                                          "after calling the optimization. Good for debugging.",
                    action='store_true', default=False)
    ap.add_argument("-ipg", "--initial_pose_ghost",
                    help="Draw a ghost mesh with the systems initial pose. Good for debugging.",
                    action='store_true', default=False)
    ap.add_argument('-oj', '--output_json', help='Full path to output json file.', type=str, required=False,
                    default=None)
    ap.add_argument('-ox', '--output_xacro', help='Full path to output xacro file.', type=str, required=False,
                    default=None)

    # Roslaunch adds two arguments (__name and __log) that break our parser. Lets remove those.
    arglist = [x for x in sys.argv[1:] if not x.startswith('__')]
    args = vars(ap.parse_args(args=arglist))



    # ---------------------------------------
    # --- INITIALIZATION Read data from file
    # ---------------------------------------
    # Loads a json file containing the detections. Returned json_file has path resolved by urireader.
    dataset, json_file = loadResultsJSON(args['json_file'], args['collection_selection_function'])

    # ---------------------------------------
    # --- Filter some collections and / or sensors from the dataset
    # ---------------------------------------
    dataset = filterCollectionsFromDataset(dataset, args)  # filter collections

    # Create the chessboard dataset must be called before deleting the sensors to cope with the possibility of
    # setting up an optimization without cameras. For now we MUST have a camera to estimate the initial parameters
    # related to the pattern pose (we use solve PNP for a camera).
    dataset['patterns'] = patterns.createPatternLabels(args, dataset)  # TODO: Solve this strange dependency.

    dataset = filterSensorsFromDataset(dataset, args)  # filter sensors

    print('Loaded dataset containing ' + str(len(dataset['sensors'].keys())) + ' sensors and ' + str(
        len(dataset['collections'].keys())) + ' collections.')
    
    # ---------------------------------------
    # --- Store initial values for transformations to be optimized
    # ---------------------------------------
    for collection_key, collection in dataset['collections'].items():
        initial_transform_key = generateName('transforms', suffix='ini')
        collection[initial_transform_key] = copy.deepcopy(collection['transforms'])
        for transform_key, transform in collection[initial_transform_key].items():
            transform['parent'] = generateName(transform['parent'], suffix='ini')
            transform['child'] = generateName(transform['child'], suffix='ini')

    # ---------------------------------------
    # --- Define selected collection key.
    # ---------------------------------------
    # For the getters we only need to get one collection. Lets take the first key on the dictionary and always get that
    # transformation.
    idx_collection = 0
    collections_list = list(dataset['collections'].keys())
    selected_collection_key = collections_list[idx_collection]
    print('Selected collection key is ' + str(selected_collection_key))
    
    # ---------------------------------------
    # --- Define callback to change idx_collection
    # ---------------------------------------
    key_pressed_partial = partial(key_pressed, idx_max_collection = len(collections_list) - 1, collections_list = collections_list)
    listener = keyboard.Listener(
    on_press=key_pressed_partial)
    listener.start()
    
    

    # ---------------------------------------
    # --- SETUP OPTIMIZER: Create data models
    # ---------------------------------------
    opt = OptimizationUtils.Optimizer()
    opt.addDataModel('args', args)
    opt.addDataModel('dataset', dataset)

    # ---------------------------------------
    # --- SETUP OPTIMIZER: Add pattern(s) parameters
    # ---------------------------------------
    # Each Pattern will have the position (tx,ty,tz) and rotation (r1,r2,r3)

    if not dataset['calibration_config']['calibration_pattern']['fixed']:  # Pattern not fixed -------------------------
        # If pattern is not fixed there will be a transform for each collection. To tackle this reference link called
        # according to what is on the dataset['calibration_config']['calibration_pattern']['link'] is prepended with
        # a "c<collection_name>" appendix. This is done automatically for the collection['transforms'] when
        # publishing ROS, but we must add this to the parameter name.
        parent = dataset['calibration_config']['calibration_pattern']['parent_link']
        child = dataset['calibration_config']['calibration_pattern']['link']
        transform_key = atom_core.naming.generateKey(parent, child)

        for collection_key, collection in dataset['collections'].items():  # iterate all collections

            # Set transform using the initial estimate of the transformations.
            initial_estimate = dataset['patterns']['transforms_initial'][collection_key]
            if not initial_estimate['detected'] or not parent == initial_estimate['parent'] or \
                    not child == initial_estimate['child']:
                raise ValueError('Cannot set initial estimate for pattern at collection ' + collection_key)

            collection['transforms'][transform_key] = {'parent': parent, 'child': child,
                                                       'trans': initial_estimate['trans'],
                                                       'quat': initial_estimate['quat']}

    else:  # fixed pattern ---------------------------------------------------------------------------------------------
        # if pattern is fixed it will not be replicated for all collections , i.e. there will be a single
        # reference link called according to what is on the dataset['calibration_config']['calibration_pattern'][
        # 'link']
        parent = dataset['calibration_config']['calibration_pattern']['parent_link']
        child = dataset['calibration_config']['calibration_pattern']['link']
        transform_key = atom_core.naming.generateKey(parent, child)

        # Set transform using the initial estimate of the transformations.
        initial_estimate = dataset['patterns']['transforms_initial'][selected_collection_key]
        if not initial_estimate['detected'] or not parent == initial_estimate['parent'] or \
                not child == initial_estimate['child']:
            raise ValueError('Cannot set initial estimate for pattern at collection ' + collection_key)

        # The pattern is fixed but we have a replicated transform for each collection. Lets add those.
        for collection_key, collection in dataset['collections'].items():
            collection['transforms'][transform_key] = {'parent': parent, 'child': child,
                                                       'trans': initial_estimate['trans'],
                                                       'quat': initial_estimate['quat']}

    # ---------------------------------------
    # --- DEFINE THE VISUALIZATION FUNCTION
    # ---------------------------------------

    print("Configuring visualization ... ")
    graphics = setupVisualization(dataset, args, selected_collection_key)
    opt.addDataModel('graphics', graphics)

<<<<<<< HEAD
    count = 0
    rate = rospy.Rate(10)  # 10hz
=======
    rate = rospy.Rate(1)  # 10hz
>>>>>>> d5632dd6
    while not rospy.is_shutdown():
        selected_collection_key =collections_list[idx_collection]
        visualizationFunction(opt.data_models, selected_collection_key)
<<<<<<< HEAD
        count += 1
        print('count = ' + str(count))
        if count > 50:
            selected_collection_key = '2'
            print('changed selected_collection_key to collection ' + str(selected_collection_key))

        if count == 10:
            selected_collection_key = '1'
        if count == 20:
            selected_collection_key = '2'
        if count == 30:
            selected_collection_key = '3'
        if count == 40:
            selected_collection_key = '4'

          # """
          # interactive keys (k) -----------------------------------------
          # """
        k=ord(getch.getch())# this is used to convert the keypress event in the keyboard or joypad , joystick to a ord value
        # if ((k>=43)&(k<=68)|(k==45)|(k==113)|(k==97)):# to filter only the up , dowm ,left , right key /// this line can be removed or more key can be added to this
        #     rospy.loginfo(str(k))# to print on  terminal
        # # if k == 27 or k == ord("q"):
        #
        # if k == 43:  # character + to increase thickness
        #     rospy.loginfo(str(k))  # to print on  terminal
        #     count += 1
        #     selected_collection_key = str(count)
        #     if count >= 3:
        #         selected_collection_key = 3
        #         count = 3
        #     print('changed selected_collection_key to collection ' + str(selected_collection_key))
        #
        # if k == 45:  # character - to decrease thickness
        #     rospy.loginfo(str(k))  # to print on  terminal
        #     count -= 1
        #     selected_collection_key = str(count)
        #     if count <= 0:
        #         selected_collection_key = 0
        #         count = 0
        #     print('changed selected_collection_key to collection ' + str(selected_collection_key))


=======
>>>>>>> d5632dd6
        rate.sleep()


if __name__ == "__main__":
    main()<|MERGE_RESOLUTION|>--- conflicted
+++ resolved
@@ -7,18 +7,10 @@
 import os, math, signal, sys
 import argparse, random
 from functools import partial
-
-import cv2
-import getch
-
 import numpy as np
 import ros_numpy
-<<<<<<< HEAD
-import readchar
-=======
 from pynput import keyboard
 
->>>>>>> d5632dd6
 
 # 3rd-party
 import rospy, tf
@@ -58,7 +50,7 @@
 # function to enable change collection in RViz through the keys
 def key_pressed(key, idx_max_collection, collections_list):
     global idx_collection
-    
+
     if key == keyboard.Key.right:
         if idx_collection < idx_max_collection:
             idx_collection += 1
@@ -71,21 +63,21 @@
             print('changed selected_collection_key to ' + str(collections_list[idx_collection]))
         else:
             print(Fore.RED + 'This is the first collection!!' + Fore.RESET)
-    
-        
+
+
 
 # -------------------------------------------------------------------------------
 # --- MAIN
 # -------------------------------------------------------------------------------
 def main():
-    
+
     # var to select the index of the collection we want to see
     global idx_collection
-    
+
     # ---------------------------------------
     # --- Parse command line argument
     # ---------------------------------------
-    
+
     signal.signal(signal.SIGINT, signal_handler)
     # print('Press Ctrl+C')
     # signal.pause()
@@ -164,7 +156,7 @@
 
     print('Loaded dataset containing ' + str(len(dataset['sensors'].keys())) + ' sensors and ' + str(
         len(dataset['collections'].keys())) + ' collections.')
-    
+
     # ---------------------------------------
     # --- Store initial values for transformations to be optimized
     # ---------------------------------------
@@ -184,7 +176,7 @@
     collections_list = list(dataset['collections'].keys())
     selected_collection_key = collections_list[idx_collection]
     print('Selected collection key is ' + str(selected_collection_key))
-    
+
     # ---------------------------------------
     # --- Define callback to change idx_collection
     # ---------------------------------------
@@ -192,8 +184,8 @@
     listener = keyboard.Listener(
     on_press=key_pressed_partial)
     listener.start()
-    
-    
+
+
 
     # ---------------------------------------
     # --- SETUP OPTIMIZER: Create data models
@@ -256,60 +248,10 @@
     graphics = setupVisualization(dataset, args, selected_collection_key)
     opt.addDataModel('graphics', graphics)
 
-<<<<<<< HEAD
-    count = 0
-    rate = rospy.Rate(10)  # 10hz
-=======
     rate = rospy.Rate(1)  # 10hz
->>>>>>> d5632dd6
     while not rospy.is_shutdown():
         selected_collection_key =collections_list[idx_collection]
         visualizationFunction(opt.data_models, selected_collection_key)
-<<<<<<< HEAD
-        count += 1
-        print('count = ' + str(count))
-        if count > 50:
-            selected_collection_key = '2'
-            print('changed selected_collection_key to collection ' + str(selected_collection_key))
-
-        if count == 10:
-            selected_collection_key = '1'
-        if count == 20:
-            selected_collection_key = '2'
-        if count == 30:
-            selected_collection_key = '3'
-        if count == 40:
-            selected_collection_key = '4'
-
-          # """
-          # interactive keys (k) -----------------------------------------
-          # """
-        k=ord(getch.getch())# this is used to convert the keypress event in the keyboard or joypad , joystick to a ord value
-        # if ((k>=43)&(k<=68)|(k==45)|(k==113)|(k==97)):# to filter only the up , dowm ,left , right key /// this line can be removed or more key can be added to this
-        #     rospy.loginfo(str(k))# to print on  terminal
-        # # if k == 27 or k == ord("q"):
-        #
-        # if k == 43:  # character + to increase thickness
-        #     rospy.loginfo(str(k))  # to print on  terminal
-        #     count += 1
-        #     selected_collection_key = str(count)
-        #     if count >= 3:
-        #         selected_collection_key = 3
-        #         count = 3
-        #     print('changed selected_collection_key to collection ' + str(selected_collection_key))
-        #
-        # if k == 45:  # character - to decrease thickness
-        #     rospy.loginfo(str(k))  # to print on  terminal
-        #     count -= 1
-        #     selected_collection_key = str(count)
-        #     if count <= 0:
-        #         selected_collection_key = 0
-        #         count = 0
-        #     print('changed selected_collection_key to collection ' + str(selected_collection_key))
-
-
-=======
->>>>>>> d5632dd6
         rate.sleep()
 
 
