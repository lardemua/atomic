#!/usr/bin/env python3

# stdlib
import json
import os
import sys
import argparse
import subprocess
import itertools
from os.path import exists
from copy import deepcopy
from datetime import date, datetime

import matplotlib
import atom_core.config_io
from atom_core.config_visualization import createDotGraph, createNxGraph
import atom_core.drawing

# 3rd-party
import yaml
import numpy
import rospy
import rospkg
import rosbag
import jinja2
import matplotlib.pyplot as plt
import networkx as nx
from pytictoc import TicToc

# local packages
from atom_core.utilities import atomPrintOK, atomWarn, checkDirectoryExistence, atomError, atomStartupPrint, getJointParentChild, verifyAnchoredSensor
from atom_core.naming import generateKey, generateLabeledTopic
from atom_core.system import execute
from atom_core.rosbag2 import is_rosbag2, convert_rosbag2_to_rosbag1
from colorama import Style, Fore
from graphviz import Digraph
from urdf_parser_py.urdf import URDF
from matplotlib import cm
from jinja2 import Environment, FileSystemLoader


if __name__ == "__main__":
    # Parse command line arguments
    ap = argparse.ArgumentParser()
    ap.add_argument("-n", "--name", help='package name', type=str, required=True)
    ap.add_argument("-cfg", "--config_file", help='Specify if you want to configure the calibration package with a specific configuration file. If this flag is not given, the standard config.yml ill be used.',
                    type=str, required=False, default=None)
    args = vars(ap.parse_args())

    # --------------------------------------------------------------------------
    # Initial setup
    # --------------------------------------------------------------------------
    tictoc = TicToc()
    tictoc.tic()

    package_name = os.path.basename(args['name'])
    atomStartupPrint('Configuring calibration package ' + Fore.BLUE + package_name + Style.RESET_ALL)

    rospack = rospkg.RosPack()
    atom_calibration_path = rospack.get_path('atom_calibration')

    if not package_name in rospack.list():  # Check if package is under $ROS_PACKAGE_PATH, abort if not
        atomError('ROS package ' + Fore.BLUE + package_name + Style.RESET_ALL + ' not found under ROS. Are you sure the package in under a directory listed in $ROS_PACKAGE_PATH? Can you run:\n\n' +
                  Fore.BLUE + 'roscd ' + package_name + Style.RESET_ALL + '\n\nPlease fix this before running your package configuration.')

    package_path = rospack.get_path(package_name)  # full path to the package, including its name.
    package_base_path = os.path.dirname(package_path)  # parent path where the package is located

    rviz_file_template = atom_calibration_path + '/templates/rviz/config.rviz.j2'
    rviz_playbag = 'playbag.rviz'
    rviz_set_initial_estimate = 'set_initial_estimate.rviz'
    rviz_collect_data = 'collect_data.rviz'
    rviz_calibrate = 'calibrate.rviz'
    rviz_dataset_playback = 'dataset_playback.rviz'
    playbag_launch_file = package_path + '/launch/playbag.launch'
    set_initial_estimate_launch_file = package_path + '/launch/set_initial_estimate.launch'
    data_collection_launch_file = package_path + '/launch/collect_data.launch'
    calibrate_launch_file = package_path + '/launch/calibrate.launch'
    dataset_playback_launch_file = package_path + '/launch/dataset_playback.launch'
    full_evaluation_launch_file = package_path + '/launch/full_evaluation.launch'

    # Verify if the standard atom_calibration directories exist, if not create them (#401)
    checkDirectoryExistence('calibration', package_name, create_if_nonexistent=True)
    checkDirectoryExistence('launch', package_name, create_if_nonexistent=True)
    checkDirectoryExistence('rviz', package_name, create_if_nonexistent=True)
    checkDirectoryExistence('scripts', package_name, create_if_nonexistent=True)
    checkDirectoryExistence('urdf', package_name, create_if_nonexistent=True)

    # Template engine1 setup
    file_loader = FileSystemLoader(atom_calibration_path + '/templates')
    env = Environment(loader=file_loader, undefined=jinja2.StrictUndefined)
    env.add_extension('jinja2.ext.do')

    # Date
    dt_string = datetime.now().strftime("%d/%m/%Y %H:%M:%S")

    # --------------------------------------------------------------------------
    # Read the config.yml file
    # --------------------------------------------------------------------------
    if args['config_file'] is None:
        args['config_file'] = package_path + '/calibration/config.yml'
    else:
        args['config_file'] = package_path + '/calibration/' + args['config_file']
        if not exists(args['config_file']):
            args['config_file'] = package_path + '/calibration/config.yml'

    print('Loading config_file ' + Fore.BLUE + str(args['config_file']) + Style.RESET_ALL)
    config = atom_core.config_io.loadConfig(args['config_file'])

    # Sensors colormap. Access with:  color_map_sensors[idx, :]
    cm_sensors = cm.Set3(numpy.linspace(0, 1, len(config['sensors'].keys())))

    # --------------------------------------------------------------------------
    # Read the bag file
    # --------------------------------------------------------------------------
    bag_file, _, bag_file_relative = atom_core.config_io.uriReader(config['bag_file'])
    if is_rosbag2(bag_file):
        print('Bagfile ' + Fore.BLUE + bag_file + Style.RESET_ALL +
              ' is in rosbag2 format. Converting to rosbag1 format ... ', end='')
        rosbag2_file = convert_rosbag2_to_rosbag1(bag_file)
        atomPrintOK()
        if rosbag2_file:
            print("Converted successfully, destination file: " + Fore.BLUE + rosbag2_file + Style.RESET_ALL)
            bag_file = rosbag2_file
            bag_file_relative = bag_file
        else:
            atomError('Converting rosbag2 to rosbag1 failed.')

    print('Loading bagfile ' + bag_file + ' ... ', end='')
    bag = rosbag.Bag(bag_file)
    atomPrintOK()
    bag_info = bag.get_type_and_topic_info()
    bag_types = bag_info[0]
    bag_topics = bag_info[1]

    # Get initial stamp to compute mission time
    for topic, msg, stamp in bag.read_messages():
        bag_initial_stamp = stamp
        break

    # --------------------------------------------------------------------------
    # Setup the description file
    # --------------------------------------------------------------------------
    description_file, _, _ = atom_core.config_io.uriReader(config['description_file'])
    description_file_out_initial_estimate = package_path + '/urdf/initial_estimate.urdf.xacro'
    execute('cp ' + description_file + ' ' + description_file_out_initial_estimate,
            verbose=False)  # Copy the xacro to the initial_estimate file

    # Check the description file
    urdf_file = '/tmp/description.urdf'
    if os.path.exists(urdf_file):
        # print('Deleting temporary file ' + urdf_file)
        os.remove(urdf_file)

    print('Parsing description file ' + Fore.BLUE + description_file + Style.RESET_ALL)
    xacro_cmd = 'xacro ' + description_file + ' -o ' + urdf_file
    execute(xacro_cmd, verbose=True)  # create tmp urdf file

    if not os.path.exists(urdf_file):
        atomError('Could not parse description file ' + Fore.BLUE + description_file + Style.RESET_ALL + '\nYou must manually run command:\n' +
                  Fore.BLUE + xacro_cmd + Style.RESET_ALL + '\nand fix the problem before configuring your calibration package.')

    description = URDF.from_xml_file(urdf_file)  # read the urdf file

    # --------------------------------------------------------------------------
    # Check if modalities are properly created
    # --------------------------------------------------------------------------
    # TODO change lidar to lidar3d and lidar2d to lidar2d; change modality to modality
    for sensor_key in config['sensors']:
        topic = config['sensors'][sensor_key]['topic_name']
        topic_compressed = topic + '/compressed'
        if topic in bag_topics:
            msg_type = bag_info[1][topic].msg_type
        elif topic_compressed in bag_topics:
            msg_type = bag_info[1][topic_compressed].msg_type
        if ('modality' not in config['sensors'][sensor_key]) or (
                config['sensors'][sensor_key]['modality'] not in ['rgb', 'depth', 'lidar3d', 'lidar2d']):
            print(Fore.YELLOW + 'Warning: Sensor ID not properly identified for sensor ' + sensor_key + ' with topic '
                  + topic + "Sensor will be identified by message type." + Style.RESET_ALL)
            if msg_type == 'sensor_msgs/CompressedImage' or msg_type == 'sensor_msgs/Image':
                config['sensors'][sensor_key]['modality'] = 'rgb'
            elif msg_type == 'sensor_msgs/LaserScan':
                config['sensors'][sensor_key]['modality'] = 'lidar2d'
            elif msg_type == 'sensor_msgs/PointCloud2':
                config['sensors'][sensor_key]['modality'] = 'lidar3d'
            else:
                atomError('Cannot generate rviz configuration for sensor ' + Fore.BLUE + sensor_key +
                          Style.RESET_ALL + ' with topic ' + Fore.BLUE + topic + Style.RESET_ALL)

    # --------------------------------------------------------------------------
    # Create a tf graph to support verifications
    # --------------------------------------------------------------------------
    nx_graph = createNxGraph(args, description, config, bag)

    # --------------------------------------------------------------------------
    # Check if a new bagfile needs to be created
    # See https://github.com/lardemua/atom/issues/838
    # --------------------------------------------------------------------------
    transforms_from_bag = []
    for edge_key, edge in nx_graph.edges.items():
        if edge['from_bag']:
            t = {'parent': edge['parent'], 'child': edge['child']}
            transforms_from_bag.append(t)

    use_atom_bag_file = False  # by default we use the original bagfile
    selected_bag_file_relative = bag_file_relative
    if transforms_from_bag:
        atomWarn('The urdf does not contain all the transforms in the bagfile. Atom will use transformations from the urdf description, combined with transformations from the bagfile that do not exist in the urdf. This implies the creation of a new bagfile.')
        print('Transforms exclusive to the bag file are: ' + str(transforms_from_bag))

        # Initial setup
        use_atom_bag_file = True

        tictoc_bag_creation = TicToc()
        tictoc_bag_creation.tic()

        # TODO should'nt here be used the generateName function?
        atom_bag_file = bag_file[:-4] + '_atom_filtered.bag'
        atom_bag_file_relative = bag_file_relative[:-4] + '_atom_filtered.bag'
        selected_bag_file_relative = atom_bag_file_relative

        print('Creating atom_filtered bagfile ' + Fore.BLUE + atom_bag_file + Style.RESET_ALL + ' ... please wait ...')
        bag_out = rosbag.Bag(atom_bag_file, 'w')

        # Writing the filtered bagfile
        for topic, msg, stamp, connection_header in bag.read_messages(return_connection_header=True):

            if ((topic == "/tf" or topic == "/tf_static") and msg.transforms):
                transforms_to_keep = []
                for i in range(len(msg.transforms)):
                    msg_parent = msg.transforms[i].header.frame_id
                    msg_child = msg.transforms[i].child_frame_id

                    for transform_from_bag in transforms_from_bag:
                        if msg_parent == transform_from_bag['parent'] and msg_child == transform_from_bag['child']:
                            transforms_to_keep.append(msg.transforms[i])
                            break

                # print('Transformations to keep: ' + str(transforms_to_keep))
                msg.transforms = transforms_to_keep

            bag_out.write(topic, msg, stamp, connection_header=connection_header)

        bag_out.close()  # close the bag file.

        print('Completed in ' + str(round(tictoc_bag_creation.tocvalue(), 2)) + ' seconds.')

    # --------------------------------------------------------------------------
    # Verifications: Run as much as we can think of to see if something is wrong. Better early than late.
    # --------------------------------------------------------------------------
    print('Running several verifications ... please wait ...')

    # If anchored sensor exists, it must be one of the existing sensors
    verifyAnchoredSensor(config['anchored_sensor'], config['sensors'])

    # Check if sensor names are valid:
    sensor_keys = list(config['sensors'].keys())

    for i in range(len(sensor_keys)):
        for j in range(i + 1, len(sensor_keys)):
            key1 = sensor_keys[i]
            key2 = sensor_keys[j]
            if key1 in key2:
                atomError(f"'{key1}' is a string subset of '{key2}', please rename them")
            elif key2 in key1:
                atomError(f"'{key2}' is a string subset of '{key1}', please rename them")

    atomPrintOK()

    # Check if config sensor topics exist in the bag file (also check for compressed topics)
    print('Checking for compressed image topics ... ')
    compressed_topics = {}  # a list of compressed topics to decompress in the launch file
    for sensor_key in config['sensors']:
        topic = config['sensors'][sensor_key]['topic_name']
        if topic not in bag_topics:

            topic_compressed = topic + '/compressed'
            if topic_compressed in bag_topics:  # Check if the topic is a compressed image topic
                msg_type = bag_info[1][topic_compressed].msg_type
                if msg_type == 'sensor_msgs/CompressedImage':  # Check if the topic of correct msg_type
                    compressed_topics[topic] = {'topic_compressed': topic_compressed, 'msg_type': msg_type,
                                                'sensor_key': sensor_key}
                    print('Topic ' + Fore.BLUE + topic + Style.RESET_ALL +
                          ' is in compressed format (' + topic_compressed + '). Will setup a decompressor.')
                else:
                    atomError('Topic ' + Fore.BLUE + topic + Style.RESET_ALL + ' (from sensor ' + Fore.BLUE + sensor_key +
                              ') exists in compressed format in the bag file, but is not of msg_type "sensor_msgs/CompressedImage"' + Style.RESET_ALL)
            else:
                raise atomError('Topic ' + Fore.BLUE + topic + Style.RESET_ALL + ' (from sensor ' + Fore.BLUE +
                                sensor_key + Style.RESET_ALL + ') does not exist in the bag file.' + Style.RESET_ALL)

    # Check if throttled topics exist
    print('Checking for throttled topics ... ')
    throttle_topics = {}
    use_throttle_topics = {}
    for sensor_key in config['sensors']:
        topic = config['sensors'][sensor_key]['topic_name']
        topic_compressed = topic + '/compressed'
        if topic_compressed in bag_topics:  # Check if the topic is a compressed image topic
            topic = topic_compressed

        if config['sensors'][sensor_key]['throttle'] is not None:
            throttle = config['sensors'][sensor_key]['throttle']
            print('Sensor ' + sensor_key + ' throttled to ' + Fore.BLUE +
                  str(config['sensors'][sensor_key]['throttle']) + Style.RESET_ALL + ' Hz.')
            use_throttle = True
        else:
            throttle = None
            use_throttle = False

        throttle_topics[topic] = {'throttled_topic': topic, 'sensor_key': sensor_key, 'use_throttle': use_throttle,
                                  'throttle_hz': throttle}

    # For rgb and depth sensors, check that the camera_info topic exists in the bag file
    print('Checking for camera_info topic in bagfile ... ', end='')
    for sensor_key in config['sensors']:
        # no need to check for other modalities
        if not config['sensors'][sensor_key]['modality'] == 'rgb' and not config['sensors'][sensor_key]['modality'] == 'depth':
            continue

        topic = config['sensors'][sensor_key]['topic_name']
        camera_info_topic = os.path.dirname(topic) + '/camera_info'
        if camera_info_topic not in bag_topics:
            atomError('Topic ' + Fore.BLUE + camera_info_topic + Style.RESET_ALL + ' (from sensor ' + Fore.BLUE + sensor_key +
                      Style.RESET_ALL + ') does not exist in the bag file. This topic must exist. Aborting configuration!' + Style.RESET_ALL)

    atomPrintOK()

    # Verify the existence of all tf frames referred in the config file
    print('Checking if coordinate frames from config.yml exist in bagfile ... ', end='')
    frames_to_verify = {'world_link': config['world_link']}
    for calibration_pattern_key, calibration_pattern in config['calibration_patterns'].items():
        frames_to_verify[calibration_pattern_key + '.pattern_link'] = calibration_pattern['parent_link']

    for sensor_key in config['sensors']:  # Check if link, child_link and parent_link exist in the bagfile.
        for frame in ['child_link', 'parent_link', 'link']:
            frames_to_verify[sensor_key + '.' + frame] = config['sensors'][sensor_key][frame]

    # Search for additional tfs to be estimated
    if config['additional_tfs'] is not None:
        # Check if link, child_link and parent_link exist in the bagfile.
        for additional_tf_key in config['additional_tfs']:
            for frame in ['child_link', 'parent_link']:
                frames_to_verify[additional_tf_key + '.' +
                                 frame] = config['additional_tfs'][additional_tf_key][frame]

        # Verify that the parent and child links for each additional_tfs are a direct transformation
        for additional_tf_key, additional_tf in config['additional_tfs'].items():
            edge_in_config = (config['additional_tfs'][additional_tf_key]['parent_link'],
                              config['additional_tfs'][additional_tf_key]['child_link'])

            if not edge_in_config in nx_graph.edges():
                atomError('Additional_tfs ' + Fore.BLUE + additional_tf_key + Style.RESET_ALL + ' parent and child links are ' + Fore.YELLOW +
                          edge_in_config[0] + Fore.BLACK + ' and ' + Fore.YELLOW + edge_in_config[1] + Fore.BLACK + ' but there is no such atomic transformation in the tf tree.' + Style.RESET_ALL)

        for additional_tf_key, additional_tf in config['additional_tfs'].items():

            # Check if frames exits
            if additional_tf['child_link'] not in nx_graph.nodes:
                atomError('Additional tf for child link ' + Fore.BLUE +
                          additional_tf['child_link'] + Style.RESET_ALL + ' not found.\nCheck the frames you entered in the config.yaml.')

            # path between root and additional_tfs data frame
            print('\nChecking path from ' + config['world_link'] + ' to ' + additional_tf['child_link'])
            paths = nx.shortest_path(nx_graph, config['world_link'], additional_tf['child_link'])

            print('Path from ' + Fore.RED + config['world_link'] + Fore.RESET +
                  ' to additional_tfs ' + Fore.LIGHTMAGENTA_EX + additional_tf_key + Fore.RESET + ':')
            at = '['
            for path in paths:
                if path == config['world_link']:
                    at += Fore.RED + path + Fore.RESET + ', '
                elif path == additional_tf['parent_link'] or path == additional_tf['child_link']:
                    at += Fore.BLUE + path + Fore.RESET + ', '
                else:
                    for joint in description.joints:  # atomic transformations are given by the joints
                        if path == joint.parent or path == joint.child:
                            if joint.type == 'fixed':
                                at += path + ', '
                            else:
                                at += Fore.GREEN + path + Fore.RESET + ', '
                            break
            at = at[:-2]
            at += ']'
            print(at)

    # Checking if all tf frames exist
    for key, frame in frames_to_verify.items():
        if not frame in nx_graph:
            atomError('Frame ' + Fore.BLUE + frame + Style.RESET_ALL + ' given in config file for ' +
                      Fore.BLUE + key + Style.RESET_ALL + ' does not exist. Check config file ' +
                      Fore.BLUE + args['config_file'] + Style.RESET_ALL)
    atomPrintOK()

    # Verify that the parent and child links for each sensor are a direct transformation (#316).
    print('Checking if transforms in config.yml are direct transformations ... ', end='')
    for sensor_key, sensor in config['sensors'].items():
        edge_in_config = (config['sensors'][sensor_key]['parent_link'], config['sensors'][sensor_key]['child_link'])
        if not edge_in_config in nx_graph.edges():
            atomError('Sensor ' + Fore.BLUE + sensor_key + Style.RESET_ALL + ' parent and child links are ' + Fore.YELLOW + edge_in_config[0] + Fore.BLACK + ' and ' + Fore.YELLOW + edge_in_config[1] + Fore.BLACK +
                      ' but there is no such atomic transformation in the tf tree.' + Style.RESET_ALL)
    atomPrintOK()

    # Verify that the frame_id in the calibration.yaml->sensor->link field is the same as in the published messages (#514).
    print('Checking consistency of configuration tf frames with the messages on corresponding topic ...', end='')
    for sensor_key, sensor in config['sensors'].items():
        frame_in_config = config['sensors'][sensor_key]['link']
        topic_in_config = config['sensors'][sensor_key]['topic_name']

        for topic, msg, t in bag.read_messages(topics=[topic_in_config]):
            if not msg.header.frame_id == frame_in_config:
                atomError('Sensor ' + Fore.BLUE + sensor_key + Style.RESET_ALL + ' calibration config defined link ' + Fore.YELLOW + frame_in_config + Fore.BLACK + ' but bagfile messages on topic ' +
                          Fore.BLUE + topic_in_config + Fore.BLACK + ' have header.frame_id ' + Fore.YELLOW + msg.header.frame_id + Fore.BLACK + '. These should be the same! Check #514.' + Style.RESET_ALL)
            break  # check consistency only for the first message
    atomPrintOK()

    # if nx.is_connected(gx):
    if nx.is_weakly_connected(nx_graph):
        print('Checking if TF tree is connected ... ', end='')
    else:
        pos = nx.random_layout(nx_graph)
        edges, weights = zip(*nx.get_edge_attributes(nx_graph, 'weight').items())
        # edge_labels = nx.draw_networkx_edge_labels(nx_graph, pos)
        nx.draw(nx_graph, with_labels=True)
        plt.show()
        raise ValueError('TF tree is not connected. Aborting.')

    atomPrintOK()

    # Pretty print of transformation chains
    # TODO How to detect a dynamic transformation using the information in the bagfile's tfs?
    print(
        'Transformations for sensors. Color coding is ' + Fore.RED +
        'root link' + Fore.RESET + ', ' + Fore.BLUE + 'to be calibrated'
        + Fore.RESET + ', ' + Fore.GREEN + 'dynamic transformation' + Fore.RESET + ', ' + Fore.LIGHTMAGENTA_EX +
        'sensor data frame' + Fore.RESET + '.')
    for sensor_key, sensor in config['sensors'].items():
        paths = nx.shortest_path(nx_graph, config['world_link'], sensor['link']
                                 )  # path between root and sensor data frame
        print('Path from ' + Fore.RED + config['world_link'] + Fore.RESET + ' to sensor ' + Fore.LIGHTMAGENTA_EX +
              sensor_key + Fore.RESET + ':')
        s = '['
        for path in paths:
            if path == config['world_link']:
                s += Fore.RED + path + Fore.RESET + ', '
            elif path == sensor['parent_link'] or path == sensor['child_link']:
                s += Fore.BLUE + path + Fore.RESET + ', '
            elif path == sensor['link']:
                s += Fore.LIGHTMAGENTA_EX + path + Fore.RESET + ', '
            else:
                for joint in description.joints:  # atomic transformations are given by the joints
                    if path == joint.parent or path == joint.child:
                        if joint.type == 'fixed':
                            s += path + ', '
                        else:
                            s += Fore.GREEN + path + Fore.RESET + ', '
                        break
        s = s[:-2]
        s += ']'
        print(s)

    # Verify that the transformations selected to be optimized are indeed static (#581)
    for sensor_key, sensor in config['sensors'].items():
        parent = sensor['parent_link']
        child = sensor['child_link']
        edge = nx_graph.get_edge_data(parent, child)

        # print(edge['type']) DEBUG

        if not edge['type'] == 'fixed':
            atomError('Sensor ' + Fore.BLUE + sensor_key + Style.RESET_ALL + ' defines transformation ' + Fore.LIGHTMAGENTA_EX + parent +
                      ' to ' + child + Style.RESET_ALL + ' to be calibrated but this transformation is not static and therefore cannot be calibrated.')

    # Verify if urdf contains joints defined to be calibrated
    if config['joints'] is not None:
        for joint_key, joint in config['joints'].items():

            joint_in_urdf = False
            for urdf_joint in description.joints:
                if urdf_joint.name == joint_key:
                    joint_in_urdf = True
                    break

            if not joint_in_urdf:
                atomError('Defined joint ' + Fore.BLUE + joint_key + Style.RESET_ALL +
                          ' to be calibrated, but it does not exist in the urdf description.\nAre you sure there is a joint in the urdf defined with parent ' + Fore.BLUE + parent + Style.RESET_ALL + ' and child ' + Fore.BLUE + child + Style.RESET_ALL + ' ?')

    # Verify if joints are of type revolute or prismatic
    if config['joints'] is not None:
        for joint_key, joint in config['joints'].items():

            joint_in_urdf = False
            for urdf_joint in description.joints:
                if urdf_joint.name == joint_key:
                    if not urdf_joint.type in ['revolute', 'prismatic']:
                        atomError('Defined joint ' + Fore.BLUE + joint_key + Style.RESET_ALL +
                                  ' to be calibrated, but this is not of type revolute, continuous or prismatic.' + Style.RESET_ALL)

    # Verify if joints calibrate parameters are valid
    if config['joints'] is not None:
        allowed_params = ['origin_x', 'origin_y', 'origin_z', 'origin_roll', 'origin_pitch', 'origin_yaw']
        for joint_key, joint in config['joints'].items():
            for param in joint['params_to_calibrate']:
                if not param in allowed_params:
                    atomError('Joint ' + Fore.BLUE + joint_key + Style.RESET_ALL + ' is configured to calibrate parameter ' + Fore.BLUE + param +
                              Style.RESET_ALL + ' which is not known.\nOnly parameters ' + Fore.BLUE + str(allowed_params) + Style.RESET_ALL + ' are allowed.')

    # Verify if bagfile contains joints defined to be calibrated
    if not config['joints'] == "":
        joints_to_check = deepcopy(config['joints'])
        if joints_to_check:  # only if there are joints to check
            print('Checking if bagfile contains joint to be calibrated in /joint_states topic ... ')
            # Read first 10 secs of bagfile and search for joint state msgs
            for topic, msg, stamp in bag.read_messages():
                if topic == '/joint_states':
                    for idx, (bag_joint, bag_position) in enumerate(zip(msg.name, msg.position)):

                        for joint_to_check_key, joint_to_check in joints_to_check.items():
                            if joint_to_check_key == bag_joint:
                                print('Joint ' + Fore.BLUE + joint_to_check_key + Style.RESET_ALL +
                                      ' (' + bag_joint + ' in bagfile) found ', end='')
                                atomPrintOK()
                                del joints_to_check[joint_to_check_key]
                                break

                if (stamp-bag_initial_stamp).to_sec() > 10:  # assume in the first 5 secs we have covered all the existing joints
                    break

            if list(joints_to_check.keys()):
                atomError('Bagfile /joint_states message do not contain joint ' +
                          str(list(joints_to_check.keys())) + ' (' + bag_joint + ' in bagfile)')

    # Verify if the joints define to be calibrated do not collide with transforms to be calibrated
    if config['joints'] is not None:
        print('Checking if joints to be calibrated do not collide with transformations to be calibrated ... ')
        for joint_key, joint in config['joints'].items():

            parent, child = getJointParentChild(joint_key, description)

            for sensor_key, sensor in config['sensors'].items():
                if sensor['parent_link'] == parent and sensor['child_link'] == child:
                    atomError('Transformation for sensor ' + sensor_key + ' collides with joint ' + joint_key)

            if config['additional_tfs'] is not None:
                for additional_tf_key, additional_tf in config['additional_tfs'].items():
                    if additional_tf['parent_link'] == parent and additional_tf['child_link'] == child:
                        atomError('Additional tf ' + additional_tf_key + ' collides with joint ' + joint_key)

    # Verify if there are two calibration patterns with the same aruco dictionary
    # https://github.com/lardemua/atom/issues/784
    print('Checking if there are two patterns with the same aruco dictionary ... ', end='')
    aruco_dictionaries = []
    for calibration_pattern_key, calibration_pattern in config['calibration_patterns'].items():
        aruco_dictionaries.append(calibration_pattern['dictionary'])

    duplicates = [x for x in aruco_dictionaries if aruco_dictionaries.count(x) >= 2]

    if duplicates:
        atomError('There are two or more calibration patterns with the same aruco dictionary. This is not a valid configuration. Repeated aruco dictionaries are: ' + str(list(set(duplicates))))

    atomPrintOK()

    # Verify if there are equal transformations in the config file
    # https://github.com/lardemua/atom/issues/895

    print("Checking if there transformations in the config file are unique ...")
    transforms_list = []

    for sensor_key, sensor in config['sensors'].items():
        transform_key = generateKey(sensor["parent_link"], sensor["child_link"])
        transforms_list.append(transform_key)

    if config['additional_tfs'] is not None:
        for additional_tf_key, additional_tf in config['additional_tfs'].items():
            transform_key = generateKey(additional_tf["parent_link"], additional_tf["child_link"])
<<<<<<< HEAD
            print("Additional tf's are " + transform_key)
=======
>>>>>>> 90deb408
            transforms_list.append(transform_key)

    print('List of transformations to optimize is: ' + Fore.BLUE + str(transforms_list) + Style.RESET_ALL)
    transforms_set = set(transforms_list)
    if len(transforms_list) != len(transforms_set):
        tmp_list = []
        duplicate_transforms = []
        for transform in transforms_list:
            if transform not in tmp_list:
                tmp_list.append(transform)
            else:
                duplicate_transforms.append(transform)  # this method catches the first

        atomError('Config file has duplicate transform(s) ' + Fore.BLUE +
                  str(duplicate_transforms) + Style.RESET_ALL + '. Invalid configuration.')

    # --------------------------------------------------------------------------
    # Create dot calibration graph (used for printing out a summary)
    # --------------------------------------------------------------------------
    dot_graph = createDotGraph(nx_graph, config)
    # dot_graph.view()
    dot_graph.render(filename='summary', directory=package_path + '/calibration', cleanup=True)

    # dot_graph.view()
    dot_graph.render(filename='summary', directory=package_path + '/calibration', cleanup=True)

    # --------------------------------------------------------------------------
    # Create the playback launch file
    # --------------------------------------------------------------------------
    launch_file = playbag_launch_file
    print('Setting up ' + Fore.BLUE + playbag_launch_file + Style.RESET_ALL + ' ...')

    template = env.get_template('playbag.launch.j2')
    with open(launch_file, 'wb') as f:
        output = template.render(c={'filename': os.path.basename(launch_file),
                                    'date': dt_string,
                                    'bag_file': selected_bag_file_relative,
                                    'package_name': package_name,
                                    'rviz_playbag': rviz_playbag,
                                    'use_compressed_topics': bool(compressed_topics),
                                    'compressed_topics': compressed_topics,
                                    'throttle_topics': throttle_topics,
                                    'use_atom_bag_file': use_atom_bag_file,
                                    })
        f.write(output.encode('utf-8'))

    # --------------------------------------------------------------------------
    # Create the set_initial_estimate launch file
    # --------------------------------------------------------------------------
    launch_file = set_initial_estimate_launch_file
    print('Setting up ' + Fore.BLUE + launch_file + Style.RESET_ALL + ' ...')

    template = env.get_template('set_initial_estimate.launch.j2')
    with open(launch_file, 'wb') as f:
        output = template.render(c={'filename': os.path.basename(launch_file),
                                    'date': dt_string,
                                    'package_name': package_name,
                                    'rviz_set_initial_estimate': rviz_set_initial_estimate,
                                    'bag_file': selected_bag_file_relative,
                                    'marker_size': 0.5,
                                    'config_file': os.path.basename(args['config_file'])
                                    })
        f.write(output.encode('utf-8'))

    # --------------------------------------------------------------------------
    # Create the data collection launch file
    # --------------------------------------------------------------------------
    launch_file = data_collection_launch_file
    print('Setting up ' + Fore.BLUE + launch_file + Style.RESET_ALL + ' ...')

    # Create a dictionary of the labelers
    labelers = {}
    for sensor_key, sensor in config['sensors'].items():
        if sensor['modality'] == 'rgb':
            labelers[sensor_key] = {'command': 'rgb_labeler'}
        elif sensor['modality'] == 'lidar3d':
            labelers[sensor_key] = {'command': 'lidar3d_labeler'}
        elif sensor['modality'] == 'depth':
            labelers[sensor_key] = {'command': 'depth_labeler'}
        else:
            atomError('Sensor ' + sensor_key + ' has unknown modality ' + sensor['modality'])

    template = env.get_template('collect_data.launch.j2')
    with open(launch_file, 'wb') as f:
        output = template.render(c={'filename': os.path.basename(launch_file),
                                    'date': dt_string,
                                    'package_name': package_name,
                                    'rviz_collect_data': rviz_collect_data,
                                    'bag_file': selected_bag_file_relative,
                                    'config_file': os.path.basename(args['config_file']),
                                    'labelers': labelers
                                    })
        f.write(output.encode('utf-8'))

    # --------------------------------------------------------------------------
    # Create the calibrate launch file
    # --------------------------------------------------------------------------
    launch_file = calibrate_launch_file
    print('Setting up ' + Fore.BLUE + launch_file + Style.RESET_ALL + ' ...')

    template = env.get_template('calibrate.launch.j2')
    with open(launch_file, 'wb') as f:
        output = template.render(c={'filename': os.path.basename(launch_file),
                                    'date': dt_string,
                                    'package_name': package_name,
                                    'rviz_calibrate': rviz_calibrate
                                    })
        f.write(output.encode('utf-8'))
    # --------------------------------------------------------------------------
    # Create the dataset playback launch file
    # --------------------------------------------------------------------------
    launch_file = dataset_playback_launch_file
    print('Setting up ' + Fore.BLUE + launch_file + Style.RESET_ALL + ' ...')

    template = env.get_template('dataset_playback.launch.j2')
    with open(launch_file, 'wb') as f:
        output = template.render(c={'filename': os.path.basename(launch_file),
                                    'date': dt_string,
                                    'package_name': package_name,
                                    'bag_file': selected_bag_file_relative,
                                    'rviz_dataset_playback': rviz_dataset_playback
                                    })
        f.write(output.encode('utf-8'))

    # --------------------------------------------------------------------------
    # Create the full evaluation launch file
    # --------------------------------------------------------------------------
    launch_file = full_evaluation_launch_file
    print('Setting up ' + Fore.BLUE + launch_file + Style.RESET_ALL + ' ...')

    # Create a list of all possible combinations of sensor pairs
    sensor_combinations_list = list(itertools.combinations(config['sensors'].keys(), 2))
    # Initialize a dictionary to store sensor combination descriptions
    sensor_combinations_dict = dict()

    # Define mappings for filenames, arguments and based on sensor modalities
    modality_to_filename = {
        ('rgb', 'rgb'): 'rgb_to_rgb',
        ('lidar3d', 'lidar3d'): 'lidar_to_lidar',
        ('depth', 'depth'): 'depth_to_depth',
        ('rgb', 'lidar3d'): 'lidar_to_rgb',
        ('lidar3d', 'rgb'): 'lidar_to_rgb',
        ('depth', 'lidar3d'): 'lidar_to_depth',
        ('lidar3d', 'depth'): 'lidar_to_depth',
        ('rgb', 'depth'): 'depth_to_rgb',
        ('depth', 'rgb'): 'depth_to_rgb',
    }

    modality_to_args = {
        'rgb': '-cs {} ',
        'depth': '-ds {} ',
        'lidar3d': '-rs {} ',
    }

    for calibration_pattern_key, calibration_pattern in config['calibration_patterns'].items():
        for source, target in sensor_combinations_list:
            # Initialize a description for the evaluation
            evaluation_description = {
                'filename': None,
                'args': None,
            }

            # Determine the modalities of the source and target sensors
            source_modality = config['sensors'][source]['modality']
            target_modality = config['sensors'][target]['modality']
            modality_combination = (source_modality, target_modality)

            # Set the filename and args based on the modality combination
            evaluation_description['filename'] = modality_to_filename[modality_combination]

            if source_modality == target_modality:
                evaluation_description['args'] = f'-ss {source} -st {target}'
            else:
                evaluation_description['args'] = modality_to_args[source_modality].format(source)
                evaluation_description['args'] += modality_to_args[target_modality].format(target)

            if source_modality == target_modality or\
                    source_modality == 'depth' and target_modality == 'rgb' or \
                    source_modality == 'lidar3d' and target_modality == 'rgb' or \
                    source_modality == 'lidar3d' and target_modality == 'depth':
                combination_name = source + '_to_' + target
            elif source_modality == 'rgb' and target_modality == 'depth' or \
                    source_modality == 'rgb' and target_modality == 'lidar3d' or \
                    source_modality == 'depth' and target_modality == 'lidar3d':
                combination_name = target + '_to_' + source

            combination_name = combination_name + '_' + calibration_pattern_key

            # Store the evaluation description in the sensor_combinations_dict
            sensor_combinations_dict[combination_name] = evaluation_description

            # Only valid when pattern is fixed
            if config['calibration_patterns'][calibration_pattern_key]['fixed']:
                # Create an inter-collection evaluation description
                inter_collection_evaluation_description = {
                    'filename': None,
                    'args': None,
                }

                # Set the filename and arguments for inter-collection evaluation
                inter_collection_evaluation_description['filename'] = 'inter_collection_' + \
                    evaluation_description['filename']
                inter_collection_evaluation_description['args'] = evaluation_description['args'] + \
                    ' -wf ' + config['world_link']

                # Store the inter-collection evaluation description in the sensor_combinations_dict
                sensor_combinations_dict[f'inter_collection_{combination_name}'] = inter_collection_evaluation_description

        # Only valid when pattern is fixed
        if config['calibration_patterns'][calibration_pattern_key]['fixed']:
            # Create evaluation descriptions for sensors against themselves
            for sensor in config['sensors'].keys():
                evaluation_description = {
                    'filename': None,
                    'args': None,
                }

                evaluation_description['filename'] = 'inter_collection_' + modality_to_filename[
                    (config['sensors'][sensor]['modality'], config['sensors'][sensor]['modality'])]
                evaluation_description['args'] = f'-ss {sensor} -st {sensor} -wf {config["world_link"]}'

                sensor_combinations_dict['inter_collection_' + sensor + '_to_' + sensor + '_' + calibration_pattern_key] =  \
                    evaluation_description

    template = env.get_template('full_evaluation.launch.j2')
    with open(launch_file, 'wb') as f:
        output = template.render(c={'filename': os.path.basename(launch_file),
                                    'date': dt_string,
                                    'sensor_combinations': sensor_combinations_dict,
                                    })
        f.write(output.encode('utf-8'))

    # --------------------------------------------------------------------------
    # Create the rviz config core displays (used in several rviz config files)
    # --------------------------------------------------------------------------
    # TODO change rviz fixed_frame according to args['world_link']
    core_displays = []

    # Create grid, tf and robot model displays
    rendered = env.get_template('/rviz/Grid.rviz.j2').render(c={'Reference_Frame': config['world_link']})
    core_displays.append(yaml.load(rendered, Loader=yaml.SafeLoader))

    rendered = env.get_template('/rviz/TF.rviz.j2').render(c={'Name': 'TF'})
    core_displays.append(yaml.load(rendered, Loader=yaml.SafeLoader))

    rendered = env.get_template('/rviz/RobotModel.rviz.j2').render(c={'Name': 'RobotModel'})
    core_displays.append(yaml.load(rendered, Loader=yaml.SafeLoader))

    # --------------------------------------------------------------------------
    # Create the rviz config file for the playbag
    # --------------------------------------------------------------------------
    print('Setting up ' + Fore.BLUE + rviz_playbag + Style.RESET_ALL + ' ...')

    rviz = yaml.load(open(rviz_file_template), Loader=yaml.SafeLoader)
    rviz['Visualization Manager']['Global Options']['Fixed Frame'] = config['world_link']
    displays = deepcopy(core_displays)  # start with the core displays

    # Create interactive marker display for moving the sensors
    rendered = env.get_template('/rviz/InteractiveMarker.rviz.j2').render(c={'Name': 'MoveSensors-InteractiveMarker',
                                                                          'Update_Topic': 'set_initial_estimate/update'}
                                                                          )
    displays.append(yaml.load(rendered, Loader=yaml.SafeLoader))

    # Generate rviz displays according to the sensor types
    # Iterate alphabetically through the sensors dict keys https://github.com/lardemua/atom/issues/409
    for idx, sensor_key in enumerate(sorted(list(config['sensors'].keys()))):
        color = atom_core.drawing.colormapToRVizColor(cm_sensors[idx, :])
        topic = config['sensors'][sensor_key]['topic_name']
        topic_compressed = topic + '/compressed'
        modality = config['sensors'][sensor_key]['modality']

        print('\tGenerating rviz displays for sensor ' + Fore.BLUE + sensor_key + Style.RESET_ALL +
              ' with topic ' + Fore.BLUE + topic + Style.RESET_ALL + ' (' + Fore.CYAN + modality + Style.RESET_ALL + ')')

        if modality == 'rgb' or modality == 'depth':

            # Raw image
            rendered = env.get_template('/rviz/Image.rviz.j2').render(c={'Name': sensor_key + '-Image',
                                                                      'Image_Topic': topic})
            displays.append(yaml.load(rendered, Loader=yaml.SafeLoader))

            # Camera
            rendered = env.get_template('/rviz/Camera.rviz.j2').render(c={'Name': sensor_key + '-Camera',
                                                                       'Image_Topic': topic})
            displays.append(yaml.load(rendered, Loader=yaml.SafeLoader))

        elif modality == 'lidar2d':
            # Raw data
            rendered = env.get_template('/rviz/LaserScan.rviz.j2').render(c={'Name': sensor_key + '-LaserScan',
                                                                          'Topic': topic,
                                                                             'Color': color})
            displays.append(yaml.load(rendered, Loader=yaml.SafeLoader))

        # elif msg_type == 'sensor_msgs/PointCloud2':
        elif modality == 'lidar3d':
            # Raw data
            rendered = env.get_template('/rviz/PointCloud2.rviz.j2').render(c={'Name': sensor_key + '-PointCloud2',
                                                                            'Topic': topic,
                                                                               'Color': color,
                                                                               'Color_Transformer': 'FlatColor',
                                                                               'Style': 'Spheres',
                                                                               'Size__m_': 0.02,
                                                                               'Alpha': 1})
            displays.append(yaml.load(rendered, Loader=yaml.SafeLoader))

        else:
            atomError('Warning: Cannot generate rviz configuration for sensor ' + sensor_key + ' with topic '
                      + topic + ' (' + modality + ')' + Style.RESET_ALL)

    rviz['Visualization Manager']['Displays'] = displays
    yaml.dump(rviz, open(package_path + '/rviz/' + rviz_playbag, 'w'))

    # --------------------------------------------------------------------------
    # Create the rviz config file for the set_initial_estimate
    # --------------------------------------------------------------------------
    print('Setting up ' + Fore.BLUE + rviz_set_initial_estimate + Style.RESET_ALL + ' ...')

    rviz = yaml.load(open(rviz_file_template), Loader=yaml.SafeLoader)
    rviz['Visualization Manager']['Global Options']['Fixed Frame'] = config[
        'world_link']  # set fixed frame to world_link
    displays = deepcopy(core_displays)  # start with the core displays

    # Create interactive marker display for moving the sensors
    rendered = env.get_template('/rviz/InteractiveMarker.rviz.j2').render(c={'Name': 'MoveSensors-InteractiveMarker',
                                                                          'Update_Topic': 'set_initial_estimate/update'}
                                                                          )
    displays.append(yaml.load(rendered, Loader=yaml.SafeLoader))

    # Generate rviz displays according to the sensor types
    # Iterate alphabetically through the sensors dict keys https://github.com/lardemua/atom/issues/409
    for idx, sensor_key in enumerate(sorted(list(config['sensors'].keys()))):
        color = atom_core.drawing.colormapToRVizColor(cm_sensors[idx, :])
        topic = config['sensors'][sensor_key]['topic_name']
        topic_compressed = topic + '/compressed'
        # if topic in bag_topics:
        #     msg_type = bag_info[1][topic].msg_type
        # else:
        #     msg_type = bag_info[1][topic_compressed].msg_type
        modality = config['sensors'][sensor_key]['modality']

        print('\tGenerating rviz displays for sensor ' + Fore.BLUE + sensor_key + Style.RESET_ALL +
              ' with topic ' + Fore.BLUE + topic + Style.RESET_ALL + ' (' + Fore.CYAN + modality + Style.RESET_ALL + ')')

        # if msg_type == 'sensor_msgs/CompressedImage' or \
        #         msg_type == 'sensor_msgs/Image':  # add displays for camera sensor
        # TODO check if depth should be here or not
        if modality == 'rgb' or modality == 'depth':

            # Raw image
            rendered = env.get_template('/rviz/Image.rviz.j2').render(c={'Name': sensor_key + '-Image',
                                                                      'Image_Topic': topic})
            displays.append(yaml.load(rendered, Loader=yaml.SafeLoader))

            # Camera
            rendered = env.get_template('/rviz/Camera.rviz.j2').render(c={'Name': sensor_key + '-Camera',
                                                                       'Image_Topic': topic})
            displays.append(yaml.load(rendered, Loader=yaml.SafeLoader))

            # Frustum
            rendered = env.get_template('/rviz/MarkerArray.rviz.j2').render(c={'Name': sensor_key + '-Frustum',
                                                                            'Marker_Topic': sensor_key + '/frustum'})
            displays.append(yaml.load(rendered, Loader=yaml.SafeLoader))

        # elif msg_type == 'sensor_msgs/LaserScan':
        elif modality == 'lidar2d':
            # Raw data
            rendered = env.get_template('/rviz/LaserScan.rviz.j2').render(c={'Name': sensor_key + '-LaserScan',
                                                                          'Topic': topic,
                                                                             'Color': color})
            displays.append(yaml.load(rendered, Loader=yaml.SafeLoader))

        # elif msg_type == 'sensor_msgs/PointCloud2':
        elif modality == 'lidar3d':
            # Raw data
            rendered = env.get_template('/rviz/PointCloud2.rviz.j2').render(c={'Name': sensor_key + '-PointCloud2',
                                                                            'Topic': topic,
                                                                               'Color': color,
                                                                               'Color_Transformer': 'FlatColor',
                                                                               'Style': 'Spheres',
                                                                               'Size__m_': 0.02,
                                                                               'Alpha': 1})
            displays.append(yaml.load(rendered, Loader=yaml.SafeLoader))

        else:
            atomError('Warning: Cannot generate rviz configuration for sensor ' + sensor_key + ' with topic '
                      + topic + ' (' + modality + ')' + Style.RESET_ALL)

    rviz['Visualization Manager']['Displays'] = displays
    yaml.dump(rviz, open(package_path + '/rviz/' + rviz_set_initial_estimate, 'w'))

    # --------------------------------------------------------------------------
    # Create the rviz config file for the collect_data
    # --------------------------------------------------------------------------
    print('Setting up ' + Fore.BLUE + rviz_collect_data + Style.RESET_ALL + ' ...')

    rviz = yaml.load(open(rviz_file_template), Loader=yaml.SafeLoader)
    rviz['Visualization Manager']['Global Options']['Fixed Frame'] = config[
        'world_link']  # set fixed frame to world_link
    displays = deepcopy(core_displays)  # start with the core displays

    # Add interactive maker display to handle sensor manual labeling
    rendered = env.get_template('/rviz/InteractiveMarker.rviz.j2').render(
        c={'Name': 'ManualDataLabeler-InteractiveMarkers', 'Update_Topic': 'data_labeler/update'})
    displays.append(yaml.load(rendered, Loader=yaml.SafeLoader))
    # TODO this will be the menu (only one)

    depth = 0
    # Generate rviz displays according to the sensor types
    # Iterate alphabetically through the sensors dict keys https://github.com/lardemua/atom/issues/409
    for idx, sensor_key in enumerate(sorted(list(config['sensors'].keys()))):
        color = atom_core.drawing.colormapToRVizColor(cm_sensors[idx, :])
        topic = config['sensors'][sensor_key]['topic_name']
        topic_compressed = topic + '/compressed'
        # if topic in bag_topics:
        #     msg_type = bag_info[1][topic].msg_type
        # else:
        #     msg_type = bag_info[1][topic_compressed].msg_type
        modality = config['sensors'][sensor_key]['modality']

        print('\tGenerating rviz displays for sensor ' + Fore.BLUE + sensor_key + Style.RESET_ALL +
              ' with topic ' + Fore.BLUE + topic + Style.RESET_ALL + ' (' + Fore.CYAN + modality + Style.RESET_ALL + ')')

        # if msg_type == 'sensor_msgs/CompressedImage' or msg_type == 'sensor_msgs/Image':  # displays for camera sensor
        # TODO check if depth should be here or separated
        if modality == 'rgb':
            # Image
            rendered = env.get_template('/rviz/Image.rviz.j2').render(c={'Name': sensor_key + '-Labels' + '-Image',
                                                                      'Image_Topic': topic + '/labeled'})
            displays.append(yaml.load(rendered, Loader=yaml.SafeLoader))

            # Camera
            rendered = env.get_template('/rviz/Camera.rviz.j2').render(c={'Name': sensor_key + '-Camera',
                                                                       'Image_Topic': topic})
            displays.append(yaml.load(rendered, Loader=yaml.SafeLoader))

        elif modality == 'depth':
            depth += 1
            rendered = env.get_template('/rviz/Image.rviz.j2').render(c={'Name': sensor_key + '-Labels' + '-Image',
                                                                      'Image_Topic': topic + '/labeled'})
            displays.append(yaml.load(rendered, Loader=yaml.SafeLoader))

            # Camera
            rendered = env.get_template('/rviz/Camera.rviz.j2').render(c={'Name': sensor_key + '-Camera',
                                                                       'Image_Topic': topic})
            displays.append(yaml.load(rendered, Loader=yaml.SafeLoader))

            rendered = env.get_template('/rviz/InteractiveMarker.rviz.j2').render(
                c={'Name': sensor_key + '-ManualDataLabeler-InteractiveMarkers',
                   'Update_Topic': sensor_key + '/data_labeler/update'}
            )
            displays.append(yaml.load(rendered, Loader=yaml.SafeLoader))

        # elif msg_type == 'sensor_msgs/LaserScan':
        elif modality == 'lidar2d':
            rendered = env.get_template('/rviz/LaserScan.rviz.j2').render(c={'Name': sensor_key + '-LaserScan',
                                                                          'Topic': topic,
                                                                             'Color': color})
            displays.append(yaml.load(rendered, Loader=yaml.SafeLoader))

            # Labels
            rendered = env.get_template('/rviz/PointCloud2.rviz.j2').render(c={'Name': sensor_key + '-Labels-PointCloud2',
                                                                            'Topic': topic + '/labeled',
                                                                               'Color': color,
                                                                               'Color_Transformer': 'FlatColor',
                                                                               'Style': 'Spheres',
                                                                               'Size__m_': 0.2,
                                                                               'Alpha': 0.05})
            displays.append(yaml.load(rendered, Loader=yaml.SafeLoader))

            # TODO Add markers to display data clusters

            rendered = env.get_template('/rviz/InteractiveMarker.rviz.j2').render(
                c={'Name': sensor_key + '-ManualDataLabeler-InteractiveMarkers',
                   'Update_Topic': sensor_key + '/data_labeler/update'}
            )
            displays.append(yaml.load(rendered, Loader=yaml.SafeLoader))

        # elif msg_type == 'sensor_msgs/PointCloud2':
        elif modality == 'lidar3d':
            # Raw data
            rendered = env.get_template('/rviz/PointCloud2.rviz.j2').render(c={'Name': sensor_key + '-PointCloud2',
                                                                            'Topic': topic,
                                                                               'Color': color,
                                                                               'Color_Transformer': 'FlatColor',
                                                                               'Style': 'Spheres',
                                                                               'Size__m_': 0.02,
                                                                               'Alpha': 1})
            displays.append(yaml.load(rendered, Loader=yaml.SafeLoader))

            # Labeled data
            rendered = env.get_template('/rviz/PointCloud2.rviz.j2').render(c={'Name': sensor_key + '-Labels-PointCloud2',
                                                                            'Topic': topic + '/labeled',
                                                                               'Color': color,
                                                                               'Color_Transformer': 'FlatColor',
                                                                               'Style': 'Spheres',
                                                                               'Size__m_': 0.2,
                                                                               'Alpha': 0.05})
            displays.append(yaml.load(rendered, Loader=yaml.SafeLoader))

            # Interactive marker for the labeler
            rendered = env.get_template('/rviz/InteractiveMarker.rviz.j2').render(
                c={'Name': sensor_key + '-ManualDataLabeler-InteractiveMarkers',
                   'Update_Topic': sensor_key + '/data_labeler/update'}
            )
            displays.append(yaml.load(rendered, Loader=yaml.SafeLoader))

        else:
            print(Fore.YELLOW + 'Warning: Cannot generate rviz configuration for sensor ' + sensor_key + ' with topic '
                  + topic + ' (' + modality + ')' + Style.RESET_ALL)

    if depth != 0:  # TODO #411 this is strange here ...
        # rendered = env.get_template('/rviz/MarkerArray.rviz').render(
        #     c={'Name': 'FrustumVisualizationDepthSensors',
        #        'Marker_Topic': '/sensor_frustum'})
        # displays.append(yaml.load(rendered, Loader=yaml.SafeLoader))
        pass

    rviz['Visualization Manager']['Displays'] = displays
    yaml.dump(rviz, open(package_path + '/rviz/' + rviz_collect_data, 'w'))

    # --------------------------------------------------------------------------
    # Create the rviz config file for the dataset_playback
    # --------------------------------------------------------------------------
    print('Setting up ' + Fore.BLUE + rviz_dataset_playback + Style.RESET_ALL + ' ...')
    rviz = yaml.load(open(rviz_file_template), Loader=yaml.SafeLoader)
    rviz['Visualization Manager']['Global Options']['Fixed Frame'] = config[
        'world_link']  # set fixed frame to world_link
    displays = deepcopy(core_displays)  # start with the core displays
    displays.pop()  # remove last core display which is robot model

    rendered = env.get_template('/rviz/MarkerArray.rviz.j2').render(c={'Name': 'Robot Meshes',
                                                                    'Marker_Topic': '/dataset_playback/robot_meshes'})
    displays.append(yaml.load(rendered, Loader=yaml.SafeLoader))

    # Iterate alphabetically through the sensors dict keys https://github.com/lardemua/atom/issues/409
    for idx, sensor_key in enumerate(sorted(list(config['sensors'].keys()))):
        color = atom_core.drawing.colormapToRVizColor(cm_sensors[idx, :])
        topic = config['sensors'][sensor_key]['topic_name']
        modality = config['sensors'][sensor_key]['modality']

        print('\tGenerating rviz displays for sensor ' + Fore.BLUE + sensor_key + Style.RESET_ALL +
              ' with topic ' + Fore.BLUE + topic + Style.RESET_ALL + ' (' + Fore.CYAN + modality + Style.RESET_ALL + ')')

        if modality == 'rgb':
            # Raw image
            labeled_topic = generateLabeledTopic(topic, type='2d')
            rendered = env.get_template('/rviz/Image.rviz.j2').render(c={'Name': sensor_key + '-Labels-Image',
                                                                      'Image_Topic': labeled_topic})
            displays.append(yaml.load(rendered, Loader=yaml.SafeLoader))

        elif modality == 'lidar2d':
            # Raw data
            labeled_topic = generateLabeledTopic(topic, type='3d')
            rendered = env.get_template('/rviz/LaserScan.rviz.j2').render(c={'Name': sensor_key + '-Labels-LaserScan',
                                                                          'Topic': labeled_topic,
                                                                             'Color': color})
            displays.append(yaml.load(rendered, Loader=yaml.SafeLoader))

        elif modality == 'lidar3d':
            # Raw data
            labeled_topic = generateLabeledTopic(topic, type='3d')
            rendered = env.get_template('/rviz/PointCloud2.rviz.j2').render(
                c={'Name': sensor_key + '-Labels3d-PointCloud2', 'Topic': labeled_topic, 'Color': color,
                   'Color_Transformer': 'RGB8', 'Style': 'Spheres', 'Size__m_': 0.02, 'Alpha': 1})
            displays.append(yaml.load(rendered, Loader=yaml.SafeLoader))

        elif modality == 'depth':

            # Raw image
            labeled_topic = generateLabeledTopic(topic, type='2d')
            rendered = env.get_template('/rviz/Image.rviz.j2').render(c={'Name': sensor_key + '-Labels-Image',
                                                                      'Image_Topic': labeled_topic})
            displays.append(yaml.load(rendered, Loader=yaml.SafeLoader))

            # 3D Rviz markers of Depth image 3D points corresponding to idxs and idxs_limit
            labeled_topic = generateLabeledTopic(topic, type='3d')
            rendered = env.get_template('/rviz/MarkerArray.rviz.j2').render(c={'Name': sensor_key + '-Labels-3D',
                                                                            'Marker_Topic': labeled_topic})
            displays.append(yaml.load(rendered, Loader=yaml.SafeLoader))

        else:
            print(Fore.YELLOW + 'Warning: Cannot generate rviz configuration for sensor ' + sensor_key + ' with topic '
                  + topic + ' (' + modality + ')' + Style.RESET_ALL)

    rviz['Visualization Manager']['Displays'] = displays
    yaml.dump(rviz, open(package_path + '/rviz/' + rviz_dataset_playback, 'w'))

    # --------------------------------------------------------------------------
    # Create the rviz config file for the calibrate
    # --------------------------------------------------------------------------
    print('Setting up ' + Fore.BLUE + rviz_calibrate + Style.RESET_ALL + ' ...')
    rviz = yaml.load(open(rviz_file_template), Loader=yaml.SafeLoader)
    rviz['Visualization Manager']['Global Options']['Fixed Frame'] = config[
        'world_link']  # set fixed frame to world_link
    displays = deepcopy(core_displays)  # start with the core displays
    displays.pop()  # remove the last item, which is the robot model

    # Add interactive maker display for showing robot meshes
    rendered = env.get_template('/rviz/MarkerArray.rviz.j2').render(
        c={'Name': 'RobotMeshes-MarkerArray',
           'Marker_Topic': 'calibrate/robot_meshes'})
    displays.append(yaml.load(rendered, Loader=yaml.SafeLoader))

    # Add a maker array display for showing the patterns
    rendered = env.get_template('/rviz/MarkerArray.rviz.j2').render(
        c={'Name': 'Patterns-MarkerArray',
           'Marker_Topic': 'calibrate/patterns'})
    displays.append(yaml.load(rendered, Loader=yaml.SafeLoader))

    # Add a maker array display for miscellaneous information
    rendered = env.get_template('/rviz/MarkerArray.rviz.j2').render(
        c={'Name': 'Miscellaneous-MarkerArray',
           'Marker_Topic': 'calibrate/Miscellaneous'})
    displays.append(yaml.load(rendered, Loader=yaml.SafeLoader))

    # Check if 2d lidars exist, if so add laser beams marker
    modalities = []
    for idx, sensor_key in enumerate(config['sensors']):
        modality = config['sensors'][sensor_key]['modality']
        modalities.append(modality)

    if 'lidar2d' in modalities:  # we have 2D lidar data, add laser beams marker
        # Add interactive maker display for showing laser beams
        rendered = env.get_template('/rviz/MarkerArray.rviz.j2').render(
            c={'Name': 'LaserBeams-MarkerArray',
               'Marker_Topic': 'calibrate/LaserBeams'}
        )
        displays.append(yaml.load(rendered, Loader=yaml.SafeLoader))

    # Generate rviz displays according to the sensor types
    # Iterate alphabetically through the sensors dict keys https://github.com/lardemua/atom/issues/409
    for idx, sensor_key in enumerate(sorted(list(config['sensors'].keys()))):
        color = atom_core.drawing.colormapToRVizColor(cm_sensors[idx, :])
        topic = config['sensors'][sensor_key]['topic_name']
        topic_compressed = topic + '/compressed'
        # if topic in bag_topics:
        #     msg_type = bag_info[1][topic].msg_type
        # else:
        #     msg_type = bag_info[1][topic_compressed].msg_type
        modality = config['sensors'][sensor_key]['modality']

        print('\tGenerating rviz displays for sensor ' + Fore.BLUE + sensor_key + Style.RESET_ALL +
              ' with topic ' + Fore.BLUE + topic + Style.RESET_ALL + ' (' + Fore.CYAN + modality + Style.RESET_ALL + ')')

        # TODO check if depth should be here or separated
        if modality == 'rgb':  # displays for camera sensor

            # Image
            # one image per collection will be published by calibrate, but we only create one Image Display listening to the collection 0 image topic. The user can then change to other collections.
            labeled_topic = generateLabeledTopic(topic, collection_key='000', type='2d')
            rendered = env.get_template('/rviz/Image.rviz.j2').render(c={'Name': sensor_key + '-Labels' + '-Image',
                                                                      'Image_Topic': labeled_topic})
            displays.append(yaml.load(rendered, Loader=yaml.SafeLoader))

        elif modality == "depth":

            # Depth Image with pattern idxs and idxs_limit overlayed
            labeled_topic = generateLabeledTopic(topic, collection_key='000', type='2d')
            rendered = env.get_template('/rviz/Image.rviz.j2').render(c={'Name': sensor_key + '-Labels' + '-Image',
                                                                      'Image_Topic': labeled_topic})
            displays.append(yaml.load(rendered, Loader=yaml.SafeLoader))

            # 3D Rviz markers of Depth image 3D points corresponding to idxs and idxs_limit
            labeled_topic = generateLabeledTopic(topic, type='3d')
            rendered = env.get_template('/rviz/MarkerArray.rviz.j2').render(c={'Name': sensor_key + '-Labels-3D',
                                                                            'Marker_Topic': labeled_topic}
                                                                            )
            displays.append(yaml.load(rendered, Loader=yaml.SafeLoader))

        elif modality == 'lidar2d':
            labeled_topic = generateLabeledTopic(topic, type='2d')
            rendered = env.get_template('/rviz/MarkerArray.rviz.j2').render(c={'Name': sensor_key + '-Labels3D',
                                                                            'Marker_Topic': labeled_topic}
                                                                            )
            displays.append(yaml.load(rendered, Loader=yaml.SafeLoader))

        elif modality == 'lidar3d':
            # 3D Rviz markers of lidar 3D points corresponding to idxs and idxs_limit
            labeled_topic = generateLabeledTopic(topic, type='3d')
            rendered = env.get_template('/rviz/MarkerArray.rviz.j2').render(c={'Name': sensor_key + '-LabeledData',
                                                                            'Marker_Topic': labeled_topic}
                                                                            )
            displays.append(yaml.load(rendered, Loader=yaml.SafeLoader))

    rviz['Visualization Manager']['Displays'] = displays
    yaml.dump(rviz, open(package_path + '/rviz/' + rviz_calibrate, 'w'))

    # Create the transforms_graph json file
    transforms_graph_file = package_path + '/calibration/transforms_graph.json'
    print('Saving transforms graph to ' + Fore.BLUE + transforms_graph_file + Style.RESET_ALL)
    # nx_graph_json = nx.node_link_data(nx_graph, link="edges", source="parent", target="child")
    nx_graph_json = nx.node_link_data(nx_graph)
    with open(transforms_graph_file, 'w') as f:
        json.dump(nx_graph_json, f, indent=2, sort_keys=True)

    bag.close()  # close the bag file.

    # Print final report
    print('\nCreated a calibration configuration summary. Use it to see if the calibration is well set up. Located at:\n' +
          Fore.BLUE + package_path + '/calibration/summary.pdf' + Style.RESET_ALL)
    print('\nSuccessfully configured calibration package ' + Fore.BLUE + package_name + Style.RESET_ALL +
          ' in ' + str(round(tictoc.tocvalue(), 2)) + ' seconds.\nYou can use the launch files:')
    print(Fore.BLUE + 'roslaunch ' + package_name + ' ' + os.path.basename(playbag_launch_file) + Style.RESET_ALL)
    print(Fore.BLUE + 'roslaunch ' + package_name + ' ' + os.path.basename(set_initial_estimate_launch_file) +
          Style.RESET_ALL)
    print(Fore.BLUE + 'roslaunch ' + package_name + ' ' + os.path.basename(data_collection_launch_file) +
          Style.RESET_ALL)
    print(Fore.BLUE + 'roslaunch ' + package_name + ' ' + os.path.basename(dataset_playback_launch_file) +
          Style.RESET_ALL)
    print(Fore.BLUE + 'roslaunch ' + package_name + ' ' + os.path.basename(calibrate_launch_file) + Style.RESET_ALL)
    print(Fore.BLUE + 'roslaunch ' + package_name + ' ' + os.path.basename(full_evaluation_launch_file) + Style.RESET_ALL)<|MERGE_RESOLUTION|>--- conflicted
+++ resolved
@@ -573,10 +573,6 @@
     if config['additional_tfs'] is not None:
         for additional_tf_key, additional_tf in config['additional_tfs'].items():
             transform_key = generateKey(additional_tf["parent_link"], additional_tf["child_link"])
-<<<<<<< HEAD
-            print("Additional tf's are " + transform_key)
-=======
->>>>>>> 90deb408
             transforms_list.append(transform_key)
 
     print('List of transformations to optimize is: ' + Fore.BLUE + str(transforms_list) + Style.RESET_ALL)
