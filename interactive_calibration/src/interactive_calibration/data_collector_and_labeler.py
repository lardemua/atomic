--- conflicted
+++ resolved
@@ -109,10 +109,7 @@
         print(self.sensor_labelers)
 
         self.abstract_transforms = self.getAllAbstractTransforms()
-<<<<<<< HEAD
         print("abstract_transforms = " + str(self.abstract_transforms))
-=======
->>>>>>> 87b37420
 
     def getTransforms(self, abstract_transforms):
         transforms_dict = {}  # Initialize an empty dictionary that will store all the transforms for this data-stamp
@@ -189,9 +186,7 @@
         # Get a list of all transforms to collect
         transforms_list = []
         for sensor_name, sensor in self.sensors.iteritems():
-            print("visiting sensor " + str(sensor_name))
             for transform in sensor['chain']:
-                print("visiting transform " + str(transform))
                 transforms_list.append(transform)
 
         # https://stackoverflow.com/questions/31792680/how-to-make-values-in-list-of-dictionary-unique
