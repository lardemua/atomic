
import math
import numpy as np

import json
import jsonschema

import rospy
from rospy_message_converter import message_converter

from sensor_msgs.msg import *

def loadJSONConfig(filename):
    """Load configuration from a json file"""
    try:
        with open(filename, 'r') as f:
            obj = json.load(f)

        _validateJSONConfig(obj)
    except OSError as e:
        print("I/O error({0}): {1}".format(e.errno, e.strerror))
        return None
    except jsonschema.exceptions.ValidationError as e:
        print("Invalid calibration JSON: {} @ /{}".format(e.message, "/".join([str(x) for x in e.path])))
        return None

    return obj

def _validateJSONConfig(obj):
    # Tedious work!!!!
    schema = {
        "type": "object",
        "required": ["sensors", "world_link", "calibration_pattern"],
        "properties": {
            "sensors": {
                "type": "object",
                "patternProperties": {
                    "^(.*)$": {
                        "type": "object",
                        "required": ["link", "parent_link", "child_link"],
                        "additionalProperties": False,
                        "properties": {
                            "link": {"type": "string"},
                            "parent_link": {"type": "string"},
                            "child_link": {"type": "string"},
                            "topic_name": {"type": "string"},
                        }
                    }
                }
            },
            "anchored_sensor": {"type": "string"},
            "world_link": {"type": "string"},
            "max_duration_between_msgs": {"type": "number"},
            "calibration_pattern": {
                "type": "object",
                "additionalProperties": False,
                "properties": {
                    "link": {"type": "string"},
                    "parent_link": {"type": "string"},
                    "origin": {
                        "type": "array",
                        "minItems": 6,
                        "maxItems": 6,
                        "items": {"type": "number"}
                    },
                    "fixed": {"type": "boolean"},
                    "pattern_type": {"type": "string"},
                    "dimension": {
                        "type": "object",
<<<<<<< HEAD
                        "minItems": 2,
                        "maxItems": 2,
                        "items": {"type": "number"}
=======
                        "required": ["x", "y"],
                        "additionalProperties": False,
                        "properties": {
                            "x": {"type": "number"},
                            "y": {"type": "number"},
                        }
>>>>>>> f492092e
                    },
                    "size": {"type": "number"},
                    "inner_size": {"type": "number"},
                    "border_size": {"type": "number"}
                }
            }
        }
    }

    jsonschema.validate(obj, schema)


def validateLinks(world_link, sensors, urdf):
    try:
        for name, sensor in sensors.items():
            chain = urdf.get_chain(world_link, sensor.link)
            if sensor.parent_link not in chain or sensor.child_link not in chain:
                print("{}: The links '{}' and '{}' are not parte of the same chain.".format(sensor.name, sensor.parent_link, sensor.child_link))
                return False
    except KeyError as e:
        link_name = str(e).strip("'")
        if link_name == urdf.get_root():
            print("Configuration contains an unknown base link: {}".format(world_link))
            return False

        print("Configuration contains an unknown link: {}".format(link_name))
        return False

    return True


def laser_scan_msg_to_xy(msg):
    data = message_converter.convert_ros_message_to_dictionary(msg)
    return laser_scan_data_to_xy(data)


def laser_scan_data_to_xy(data):
    ranges = data['ranges']
    angle_min = data['angle_min']
    angle_increment = data['angle_increment']

    x = []
    y = []
    for range_idx, r in enumerate(ranges):
        theta = angle_min + angle_increment * range_idx
        x.append(r * math.cos(theta))
        y.append(r * math.sin(theta))

    return x, y


def getMessageTypeFromTopic(topic):
    # Wait for a message to infer the type
    # http://schulz-m.github.io/2016/07/18/rospy-subscribe-to-any-msg-type/
    msg = rospy.wait_for_message(topic, rospy.AnyMsg)

    connection_header = msg._connection_header['type'].split('/')
    # ros_pkg = connection_header[0] + '.msg'
    msg_type_str = connection_header[1]
    msg_type = eval(msg_type_str)

    return msg_type_str, msg_type


def draw_concentric_circles(plt, radii, color='tab:gray'):
    for r in radii:  # meters
        x = []
        y = []
        for theta in np.linspace(0, 2 * math.pi, num=150):
            x.append(r * math.cos(theta))
            y.append(r * math.sin(theta))
        plt.plot(x, y, '-', color='tab:gray')

        x = r * math.cos(math.pi / 2)
        y = r * math.sin(math.pi / 2)
        plt.text(x + .5, y, str(r) + ' (m)', color='tab:gray')


def draw_2d_axes(plt):
    plt.ylabel('y')
    plt.xlabel('x')
    ax = plt.axes()
    ax.arrow(0, 0, 10, 0, head_width=.5, head_length=1, fc='r', ec='r')
    ax.arrow(0, 0, 0, 10, head_width=.5, head_length=1, fc='g', ec='g')

    plt.text(10, 0.5, 'X', color='red')
    plt.text(-1.0, 10, 'Y', color='green')<|MERGE_RESOLUTION|>--- conflicted
+++ resolved
@@ -53,6 +53,7 @@
             "max_duration_between_msgs": {"type": "number"},
             "calibration_pattern": {
                 "type": "object",
+                "required": ["link", "parent_link", "pattern_type", "dimension", "size", "border_size"],
                 "additionalProperties": False,
                 "properties": {
                     "link": {"type": "string"},
@@ -67,18 +68,12 @@
                     "pattern_type": {"type": "string"},
                     "dimension": {
                         "type": "object",
-<<<<<<< HEAD
-                        "minItems": 2,
-                        "maxItems": 2,
-                        "items": {"type": "number"}
-=======
                         "required": ["x", "y"],
                         "additionalProperties": False,
                         "properties": {
                             "x": {"type": "number"},
                             "y": {"type": "number"},
                         }
->>>>>>> f492092e
                     },
                     "size": {"type": "number"},
                     "inner_size": {"type": "number"},
